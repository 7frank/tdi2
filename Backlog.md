# Backlog

## ordered log

<<<<<<< HEAD
### [❌] research claude code subscription schedulers

- https://chatgpt.com/c/68a3a375-488c-8320-b748-04593842b6f5
=======
### [❌] add di-testing example

- ecommerce, fix failing tests
- leave basic example out of it, keep the basic example well basic
- di-testing seems to be published with workspace:\*

### [✅] fix ai system prompt 
>>>>>>> 0715c3dc

- maybe we can combine prefect with telegram to have something that allows us to use more of the subscriptin via mobile too

### [❌] fix gh-pages actions for

- test harness
- documentation

### [❌] clean up talks/RFP for what value it still has

- maybe we simply delete it

<<<<<<< HEAD
### [❌] handle testing "basic and enterprise" examples locally before releasing so that we dont unnecessarily push versions
=======
### [❌] research claude code subscription schedulers

- https://chatgpt.com/c/68a3a375-488c-8320-b748-04593842b6f5

- maybe we can combine prefect with telegram to have something that allows us to use more of the subscriptin via mobile too

### handle testing "basic and enterprise" examples locally before releasing so that we dont unnecessarily push versions
>>>>>>> 0715c3dc

> test with local instead of npm ?
> maybe by setting these otions

```
"compilerOptions": {
    "baseUrl": ".",
    "paths": {
      "@tdi2/di-core/*": ["./src/*"]
    },
```

### [❌] focus on meaningful test cases and create snapshot tests for failing scenarios that we want to support

> focus debugging, how can we easily provide info to developer with ladle or snapshot tests, to find out why things fail and what they can do

- inline examples in test harness
- examples of snapshot tests
- both should provide similar experience
  - side by side comparision of source and generated
  - working DI (This might be still ahrd because 2 different packages)

### [❌] DI bugs & side effects (part 1)

> create integration / snapshot tests for code generator

#### [❌] ⚠️ interfaces still not working with generic any

> Inject<ExampleApiInterface>;

> Validation Issues:
> Missing: UserApiServiceImpl -> CacheInterface_any

#### [❌] FIXME TodoApp TodoService2 isnt properly injected

- it was not properly injected in case there where two or more interface with the same name e.g. "TodoServiceInterface" and @Services that impplement them
- Fix or use monorepo/apps/legacy/src/di.integration.test.tsx for this scenario

#### [❌] FIXME having two different classes of the same name will one not be resolved properly

e.g.:

1 TodoService implements TodoServiceInterface
2 TodoService implements TodoServiceType

#### [❌] FIXME duplicated keys, see generated list of services

- potential duplicate

#### [❌] is DI scope using import path

- potential duplicate
- if say we have two "implements UserRepoInterface"

#### [❌] in case of multiple unnamed generic interfaces we should throw an error or warning (Inject<AsyncState<{ name: string; email: string }>>;)

evaluate scenarios

- to make it easier we probably want to enforce a rule/warning that Inject interfaces need to contain inline types
- or we have some rule that warns if the Inject is not a single type/interface Inject<Foo> where Foo can be any interfac/type but must be itself not generic or subtyped...

#### [❌] Fixme: example which his generating invalid code

```typescript
export function DemographicsForm(props: DemographicsFormProps) {
  const { services, onComplete } = props;

  const { demographicsForm } = services;
}
```

#### [❌] FIXME this type of destructuring requires a test and a fix as it is not properly transformed

```typescript
interface AppProps {
  services: {
    todoService: Inject<TodoServiceInterface>;
    appState: Inject<AppStateServiceInterface>;
    notifications: Inject<NotificationServiceInterface>;
  };
}

export function TodoApp2({
  services: { todoService, appState, notifications },
}: AppProps) {}
```

### [❌] potential use case, "contracts"

> This deserves its own category
> but also should actually be much lower prio, stays up for the idea itself

-di & contracts https://claude.ai/chat/59abb30a-20c2-48da-9e05-5bf6798310cb

```typescript
// Meta-Framework APIs
export interface ComponentLifecycle {
  onMount?(): Promise<void>;
  onUnmount?(): Promise<void>;
  onPropsChanged?(newProps: any, oldProps: any): void;
}
```

The idea is that we can create a meta framework similar to luigi or piral and have something like microfrontends with different frameworks mixed.

## ordered (low priority)

### [❌] restructure, for smaller package sizes

- graph und structur https://claude.ai/chat/ff284e67-cac3-4c5e-a4b1-54fdfe6a8128

### ADR of bundler options

- https://lirantal.com/blog/typescript-in-2025-with-esm-and-cjs-npm-publishing

### use different inject strategy

- instead of complex types and scenarios
  - we could use a marker interface for Inject<{}> as separate union type
  - this would probly simplify the edge cases
  - linting, deep nestd injection (false positives)

```typescript
function Button({
  title,
  foo,
}: { title: string } & Inject<{
  foo: FooInterface;
  bar: Lazy<BarInterface>;
}>);
```

### [❌] replace current implementation details with one of the packages like

- @phenomnomnominal/tsquery
- ts-pattern
  > https://claude.ai/chat/589c3252-74e7-4e17-b84c-0cebca6d6c2b

maybe normalization could help

> import jscodeshift from 'jscodeshift';
> import transform from 'react-codemod/transforms/no-destructuring-assignment';

### [❌] classes vs zustand vanilla inject / maybe both

### [❌] ViewControllerService document approach

> Common in practice, though not always named "VCS." Frequently used in:

    React apps using custom hooks for state/effect logic (Controller) and services/modules for data/API (Service).

    Clean Architecture implementations in frontend, where hooks or presenters mediate between views and use cases.

    Redux Toolkit with RTK Query, where components (View) use generated hooks (Controller) that wrap service logic (API calls).

    MobX or Zustand, where reactive stores act as Controllers, with Services supplying logic or data pipelines.

> so for us this means, if we have not too many business logic / UI state

- we could extract it in a hook (Controller) **OR** in RSI (Controller)
- if the logic would grow we could separate them by
  - converting the hook into a RSI Controller
  - then splitting Controller Logic and Business Logic into separate Classes/interfaces (This would be Clean)

!!! there is a gradient of what works best

### [❌] separate packages if code base grows

> this would be benefitial for ppl using only the core features with other languages that react

- di-core
- di-shared
- di-react

### [❌] use crossnote cli to render to pdf

> we would use this to generate pdf from certain markdown documents that are feature heavy

- https://github.com/7frank/crossnote-cli

> alternatively we can use

https://github.com/quarto-dev
https://github.com/MartenBE/mkslides

### [❌] useObservable

- what is RSI structurally (something else?, MVC,MVVM, MVP .. it can be all of them if implemented in a certain way)
  - with proxy state
  - with observables
- see [comparision](./docs/misc/view-logic-pattern.md)

- establish / evaluate rrecipe and establish dos and donts
  - **maybe** dont subscribe manually oin FC only use state of pbservasbalble and create functions that trigger changes but dont make them subscribable
  - **maybe** use robservables for interservice communication
  - **maybe** but then again maybe we dont need that
  - **...** explore what are good and bad patterns here by looking what is out there
  - TBA

### [❌] evaluate composability of DI

- we could create @Services(scope="dev")
- now we could have one or multiple DI_CONFIG
- that we could **compose**
- or **filter**
- we could nest them
  - maybe a global and one for a certain subtree e.g. multiple forms or pages
- in essence we would have freedom to combine them as we want which could give us opportunites when injecting

### [❌] FIXME could not fast refrest useDi export incompatible

### [❌] Lazy decorator and marker

### [❌] cli

- which implements "which implemetnation belongs to <interface> " search
- use cas edriven more feature, goal reduce DI friction for DX

"faster" what causes this? **and** alternative to dependency viewer

- it must be clear why a certain component doesnt work

### [❌] test mobx in favor of valtio

> maybe the opproblem with valtio is more a hot reloading problem than actually valtios fault

- https://www.npmjs.com/package/mobx-react-lite
- valtio needs a "proxy" state and a "snap" for reactivity
- mobx might be able to only use one "state-proxy"
  - there is this makeAutoObservable which we might be able to inject into the class constructor of new "@Service" annotated classes at compile time
  - there also is the Observer FC that we need to inject into FC that use "Inject" - Marker for observablility to work

### [❌] check for shared logic in these two and generate unit tests

- 7frank/tdi2/monorepo/packages/di-core/tools/shared/RecursiveInjectExtractor.ts
- 7frank/tdi2/monorepo/packages/di-core/tools/shared/SharedDependencyExtractor.ts

### [❌] clean up & remove

- [✅] useObservableState and its usage

- [✅] useAsyncServiceInterface
- [❌] remove AsyncState special cases, or fix them in di-core, they where never meant to be this specific in the first place
- [❌] fix or remove debug endpoints
  - http://localhost:5173/\_di_debug
  - http://localhost:5173/\_di_interfaces
  - http://localhost:5173/\_di_configs"
  - if removed, remove middleware endpoints too

### [❌] create do's and don't for valtio proxies / document quirks

- or rather a note atm, destructuring is reactive setting props directly in a service is not due to reasons
  - we might be able to add a compile step later that utilized destructuring and thus triggers this automatically

```typescript
  setFilter(status: "all" | "active" | "completed"): void {
    // Note: by destructuring we seem to trigger reactivity via the proxy
    this.state.filter = { ...this.state.filter, status };
    // this.state.filter.status = status;
  }
```

### [❌] explore implications of not using the value provided by useSnapshot in code

```typescript
serviceInstance=...
const state = proxy(serviceInstance);
const snap = useSnapshot(state);
```

di-core tests generate transformed files in the wrong directory "../../"

### [❌] hack the stack for console to get proper line numbers when logging error and so on not the monkey patched

### [❌] evaluate framework

[EvaluationPlan](./monorepo/docs/EvaluationPlan.md)

### [❌] article on dev.to with todoapp and core features

- use existing docs

### [❌] **fix test files** missing test file dependency-tree-builder-test.ts generate one

### [❌] **fix test files** context.test.tsx\_

### [❌] use falso in tests and fixtures, we don't want the ai to hard code any solutions

### [❌] service-registry / autoregistry in .tdi generated

- not used? at least configured wrong, so problaby redundant
- 7frank/tdi2/examples/tdi2-basic-example/src/.tdi2/registry.ts

### [❌] split the code base into a npm monorepo

- [✅] tdi2-core
- tdi2-react-utils
  - e.g. di dependency viewer and elk dpendencies
- tdi2-documentation
  - contain core examples for all features
- todo-app
  - comprehensive implementation of tdi react and native di
- logging
  - otel **FIXME** dependencies broken in generator for services that are not in legacy

> suggest different module structure if that makes sense to you
> create linux shell scripts for the heavy liftig of the refactoring enumerate the scripts and create an artifact for each
> dont recreate files solely for imports let that be handled by the shell scripts

#### actions taken

- divide and conquery
- fits in your head
- do one thing but one thing good

> first generate directory structure so that we can refactor at all `git ls-files`

> Prompt: maybe first move files into proper directory structure and fix dependencies and only later add package.json for each ? but lets do this incrementally first create the script for the directory strucutre and the one to move the files

> Prompt: the package.json files for each package and and app for now should not contain any build stripts. instead i want to just import the plain files from there, the monorepo should for now only be used structurally. this in mind create the package json files only with the dependencies required for this package

### [❌] update claude md file from project

Suggested .claude/commands/stabilize-cycle.md

Start a stabilization iteration:

1. Create failing test for $ARGUMENTS
2. Push branch
3. Run full suite, save output log
4. Commit wip with log
5. Run Cloud AI analysis
6. Apply suggestions
7. Re-run tests
8. Repeat until stable

List of Things Belonging in CLAUDE.md:

    Project overview (layout, commands)

    Workflow/branching rules

    Stabilization loop steps (written above)

    Style and tooling conventions

    File placement guidelines

    Slash‑command references

    Where to store logs or generated artifacts

### [❌] service should be able to "implements" multiple interfaces and Inject<I1,I2,I3>

- check out how spring handles this, maybe easier as documentation artifact/recipe:

```typescript
 interface AllInterfaces extends Foo,Bar,Baz"

 @Service()
 class MyService implements AllInterfaces
```

### [❌] [out-of-scope] Immutability

https://github.com/aleclarson/valtio-kit

### [❌] [out-of-scope] ast plugin to search for valtios useSnapshot and optimize re-renders

- currently injection a service and using valtio, will re-render components fully each time one property of the state changes
- This is definitely out of scope until the core api is stable and proved a decent adoption if any
- This plugin also could be a standalone and would not necessarily have to be coupled to our code base
- this compile step would leave us mostly with what svelte does (maybe still more effective)

---

## Done

<<<<<<< HEAD
### [✅] add di-testing example

- ecommerce, fix failing tests
- leave basic example out of it, keep the basic example well basic

=======
>>>>>>> 0715c3dc
### [✅] @Configration "bean"

> for things we don't own

@Configuration
public class AppConfig {

    @Bean
    public PaymentService paymentService() {
        return new PaymentService();
    }

}

<<<<<<< HEAD
### [✅] fix ai system prompt

- we have the documentation and degit
- we also should have a basic system prompt, so that we or any user could simply copy & paste that to claude code, as baseline then add our requirements (styling / business logic /test quantity)
- our base prompt would handle that the actually generataed code is using the di approach properlly

### [✅] update docs for profile, scope, configuration, bean
=======
### [✅] Profile decorator and marker
>>>>>>> 0715c3dc

### [✅] ecommerce example

- now create an exommerce example which the documentation is talking about similarly to examples/tdi2-basic-example
  in the same parent folder

> our documentation should reference snippets of the actual implementation similar to enterprise example

- links to ecommerce example from documentation
- links from documentation to "storybook" ladle (maybe a bit too much)

### [✅] show the USP unique selling point early and let people experience the benefit first hand

- [✅] is there a clear "roter faden" the user should be able to follow that

- [✅] we are trying to solve a problem
  - therefore the docuemtation should reflect that

- also communicate our USP in seconds
  - [✅] our usp is decoupling IMO
- [✅]we need the basic example up front
  /home/frank/Projects/7frank/tdi2/examples/tdi2-basic-example/README.md
  simply degit and run experience the working di stuff is i think valuable

### [✅] improve documentation

- [✅] adr section
- [✅] astro starlight
- [✅] better structure

- [✅] migrate ./docs
- [✅] migrte ./monorepo/docs
- [✅] ingore docs/SlideDecks
- [✅]] keep minimal doku in packages,apps,monorepo root, and root
- [✅]] consistent example accross all documentation "ecommerce application"

- [✅] we need to review the content
  - [✅] some metrics are hallucinated
  - [✅] some comparisions like "we dont need redux bla" anymore outdated
  - [✅] we need more comparisions e.g. zustandjs

- [✅] search for missing info from original files we are about to delete and check if we should add them somewhere in the new docs

- [✅] search for redunancies

### [✅] lifecycle

simlarly to angular we should have some form of lifecycle utility
either as interfaces or decorators. below are the most common ones needed:

- ✅ ngOnInit — 80%
- ✅ ngOnDestroy — 60%
- ✅ mount/unmount

### [✅] @Scoped singleton|instance default singleton without settings scope

### [✅] fix tests

> fixed most tests

### [✅]improve coding with ai tools

- ai coding tools https://claude.ai/chat/8fc03e1d-4679-4762-931c-4f23f1581f20

### [✅] testing utilities package

- https://claude.ai/chat/ce705f0a-1f89-4e05-b0cb-3e5655e9c193

- AST should not remove but conditionally inject if service was passed use that if not then inject like before
- create test utility. that makes creating a config for a test easy
  - maybe use thing like @Mockbean in test or scope test / integration ...

### [✅] qualifier maybe already implemented due to not necessary with generic ionterfaces and no type reasure in ts

### [✅]mockbean

### [✅] release di-core 2.3.0 or 2.2.1

- test with basic and enterprise to prevent regressions or at least not bump versions when regressions occur

- maybe separate tsup tools&dist and examples in separate tsup config

### [✅] improve testing v2

- integrate snapshot tests into ladle

### [✅] improve testing

- code-generator.snapshot.test.ts focus: correct code
- ladle / vite test suite, runnning a set of compeonnts with a test harnish
  - having git diff utiltiites and other debug informations readily available as well as a living documentation

- create a fixture based test runner as part of di-core https://claude.ai/chat/848a009f-9959-40ba-b234-04291db352b2
  - export these as (ts not compiled) fixtures so that our ladle stories can use them directly
  - as well as the compile results so that we can show the code before and aftertransformation in ladle

- diff ignore pattern array e.g. timestamp

- format
- tsc
  - now as a separate measure after diff it should test if a file actually compiles or is at least syntactically coherent. what options do i have

#### [✅] broken impl?

- todo fix tests and remove tests that now are handled by our snapshot tests
- todo check of code generator now is deprecated
- TODO git bisect breaking changes and se whats recyclbe
  - until tests it should be ok , then refactoring broke things

#### [✅] T_T

- fix optional in generated
- fix one example in "inline destructured"

### [✅] react critique

- timeline complexity
- developers
- examples of classes and hooks

### [✅] RSI critique

- but why didnt someone invent this sooner?
- but what about serverside and hydration?

### [✅] create showcases for more complex scenarios

- e.g. complex forms https://claude.ai/chat/48ebf950-986b-476d-bb0c-09a5c87fe041

### [✅] issue sync

- create a small cli that helps us sync issues with github projects / issues

### [✅] React RFP

- generic rfp
  - speaker bio
- slide deck https://martenbe.github.io/mkslides/#/

### [✅] make real world example

#### [✅] compile to npm package for di-vite-plugin and publish

#### [✅] compile to npm package for di-core and publish

#### [✅] create stand alone example(s) in top level of monorepo

- that uses npm di-core & di-vite-plugin packages

### [✅] evaluate different pattern in combination or as alternative to valtio reactivity

> see "Recipes" for some ideas already

- Valtio vs or instead of observable or either or a combination of them
  - reason: observer pattern within the class services would be nice to have "subscribe.."
  - rxjs streams or ralway oriented style might be an improvement in readability and maintainability
    - **BUT** that should problably be more convention than core comile logic
  - https://chatgpt.com/share/6865b204-ac20-8009-87c3-9602fa61813f
- an **extension** via additional plugin or and flag could be similar to svelte
  - if service.observableVal => return <>{service.observableVal}</>
  - then transform to foo=useSubscribe({service.observableVal}) return <>{foo}</>
  - this would make classes more subscripotion/onChange friendly internally

#### [✅] DI bugs & side effects (part 1) -di-core changes broke the dev

- see [Troubleshooting](./Troubleshooting.md)

### [✅] fix remaining tests for markers and decorators and actually replace the implementation in dev

### [✅] extract shared logic from di-core tools for class and FC Inject

### [✅]Complete Interface Variant Support

> make sure that Inject marker and decorator approach variants work there are some already implemented. The generic interface i think is implemented too specific with "AsyncState". maybe ts-morph has a method that takes the AST "implements FOOO" and calls a method "implementsToString(astSnippet)"

Here is an exhaustive list of what kind the DI decorator @Service and and react marker Inject<T> should work with and enable DI properly

Inject<T> marker and class X implements|extends classOrInterface decorator

```typescript
// Standalone class
@Service()
class StandaloneService {}

// Implements simple interface
@Service()
class SimpleInterfaceService implements FooInterface {}

// Implements generic interface
@Service()
class GenericInterfaceService implements FooInterface<A, B> {}

// Extends base class
@Service()
class BaseClassService extends BaseClass {}

// Extends generic base class
@Service()
class GenericBaseClassService extends BaseClass<A, B> {}

// Implements and extends
@Service()
class ImplementsAndExtendsService
  extends BaseClass<A>
  implements FooInterface<B> {}

// Implements multiple interfaces
@Service()
class MultiInterfaceService implements FooInterface, BarInterface {}

// Implements interface with nested generics
@Service()
class NestedGenericInterfaceService implements FooInterface<Bar<Baz<C>>> {}
```

```typescript
// Single service injection via props (function)
function Component(props: { service: Inject<FooInterface> }) {
  const { service } = props;
  return <div />;
}

// Single service injection via props (arrow function)
const Component = (props: { service: Inject<FooInterface<A, B>> }) => {
  const { service } = props;
  return <div />;
}

// Destructured single service directly in parameter
const Component = ({ service }: { service: Inject<FooInterface> }) => {
  return <div />;
}

// Multiple services via nested object
function Component(props: { services: { foo: Inject<FooInterface>, bar: Inject<BarInterface> } }) {
  const { services: { foo, bar } } = props;
  return <div />;
}

// Multiple services with generics
const Component = ({ services }: { services: { foo: Inject<FooInterface<A>>, bar: Inject<BarInterface<B>> } }) => {
  return <div />;
}

// Nested generic injection
const Component = ({ service }: { service: Inject<FooInterface<Bar<Baz>>> }) => {
  return <div />;
}

```

Uses ts-morph AST methods instead of hardcoded "AsyncState" logic

✅ AST-Driven Approach

classDecl.getImplements() instead of string parsing
heritage.getTypeNodes() for proper AST traversal
Handles complex nested generics correctly

also for the @Service decorator as well as the Inject<T> marker make sure that you use the AST after you found a string of that value that you make sure in the AST that the marker/decorator comes from @tdi2/di-core , resolve the full file name the decorator /marker is from and make the comparison configurable like an array so that if i change the package name or move the file i only have to change the value in the array diTypesLocatation["@tdi2/di-core/.../decoratorfile","...nmarkerlocation*.*"] ) so that we not only watch for a string

split existing tests for decorators and markers 9n separate files, while at it externalize the fixtures into separate files ./fixtures/<name of approach>.ts.txt
if test fit in one of the categoriy merge decide which test would be best and keep that

continue here make new chat window and let claude generate the rest of the test file based on the fixtures missing
https://claude.ai/chat/acf5b96b-c97b-4d10-9664-5885330dde07

### [✅] add valtio to useService hook to potentially truly make this approach unique

- find out if the useService code works and if todoapp is broken
- proxy class directly for performance reasons
  - dont do `[instance]=useState(proxy()) ; service=useSnapshot(instance)` which wil lgenerate a proxy per DI reference

- [valtio](https://www.npmjs.com/package/valtio)
- https://github.com/pmndrs/valtio/blob/main/docs/how-tos/how-to-organize-actions.mdx

### [✅] add react xyflow dependency view

### add open telemetry

### [✅] write tests for different styles of inject markers

- inline

- inline destructure

- separate props interface

### [✅] interface-resolver.test.ts

### [✅] fix issue where when deleting .vite folder interface files break

- maybe one plugin doesnt use the project tsconfig properly

### [✅] 7frank/tdi2/tools/functional-di-enhanced-transformer.ts

- [✅] fixtures and work isolated test previously working implementation and the latest 2 commits
  - [✅] revert c11c95bbe07502336f68ddbc4aa413fb2f986009
  - [✅] revert 8a180ad8f47d098a3133fac7956f3a2052678f37
  - [✅] before these all but todo app where working. also "feature/enhance-di" is in an ok state but needs merging with main
- [ ]split test runner into setup and several "describe" per fixture
- [✅] bun test ./tools/functional-di-enhanced-transformer/functional-di-enhanced-transformer.test.ts
- [✅] bun test ./tools/functional-di-enhanced-transformer/comprehensive-functional-di-test.ts

- [✅]if enough test succeed and the dev is working again then separate function into logical blocks and separate files
- [❌] check test runner that it has tests for all fixtures

### [✅] transformer is hard bound

```tỳpescript
    // Add known token mappings
    this.tokenMap.set('EXAMPLE_API_TOKEN', 'EXAMPLE_API_TOKEN');

```

###

- convert whole project to turborepo
  - everything is one app one app

- di-config.ts contains static inits of our service which we also only want with the token approach not the approach that generates a dependency tree of all dependencies
- we should rather let it use the classname/interface/"generic interface" the initial tdi apporoach uses
- and pass the token diffrently if one "scope" is required

### [✅] class based autowiring probably is not working fully, add this from tdi again

### [✅] move generated code into ".di" - folder

### [✅] make inject a record based generic interface something like `Inject<{api:APIInterface<Foo>}>`

- this will allow us to potnetially disable errors via linter down the line
- something along the line of https://claude.ai/chat/50198f4c-258d-462e-b4cf-03fa2a0613b7

Service()
class UserService implements UserServiceInterface
{
public state ...;
loadUser(userId):void

}

// userId would no longer be passed to the
interface UserProfileProps{services:{userService:Inject<UserServiceInterface>} }

export function UserProfile({ services:{userService} }: ) {

React.useEffect(() => {
userService.loadUser(userId);
}, [userId]);

// Valtio automatically tracks these accesses for re-rendering
const user = useSnapshot(userService.state).users.get(userId);
const loading = useSnapshot(userService.state).loading.has(userId);

return loading ? <Spinner /> : <UserCard user={user} />;
}<|MERGE_RESOLUTION|>--- conflicted
+++ resolved
@@ -2,19 +2,9 @@
 
 ## ordered log
 
-<<<<<<< HEAD
 ### [❌] research claude code subscription schedulers
 
 - https://chatgpt.com/c/68a3a375-488c-8320-b748-04593842b6f5
-=======
-### [❌] add di-testing example
-
-- ecommerce, fix failing tests
-- leave basic example out of it, keep the basic example well basic
-- di-testing seems to be published with workspace:\*
-
-### [✅] fix ai system prompt 
->>>>>>> 0715c3dc
 
 - maybe we can combine prefect with telegram to have something that allows us to use more of the subscriptin via mobile too
 
@@ -27,17 +17,7 @@
 
 - maybe we simply delete it
 
-<<<<<<< HEAD
 ### [❌] handle testing "basic and enterprise" examples locally before releasing so that we dont unnecessarily push versions
-=======
-### [❌] research claude code subscription schedulers
-
-- https://chatgpt.com/c/68a3a375-488c-8320-b748-04593842b6f5
-
-- maybe we can combine prefect with telegram to have something that allows us to use more of the subscriptin via mobile too
-
-### handle testing "basic and enterprise" examples locally before releasing so that we dont unnecessarily push versions
->>>>>>> 0715c3dc
 
 > test with local instead of npm ?
 > maybe by setting these otions
@@ -416,14 +396,11 @@
 
 ## Done
 
-<<<<<<< HEAD
 ### [✅] add di-testing example
 
 - ecommerce, fix failing tests
 - leave basic example out of it, keep the basic example well basic
 
-=======
->>>>>>> 0715c3dc
 ### [✅] @Configration "bean"
 
 > for things we don't own
@@ -438,7 +415,6 @@
 
 }
 
-<<<<<<< HEAD
 ### [✅] fix ai system prompt
 
 - we have the documentation and degit
@@ -446,9 +422,6 @@
 - our base prompt would handle that the actually generataed code is using the di approach properlly
 
 ### [✅] update docs for profile, scope, configuration, bean
-=======
-### [✅] Profile decorator and marker
->>>>>>> 0715c3dc
 
 ### [✅] ecommerce example
 
