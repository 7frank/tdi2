--- conflicted
+++ resolved
@@ -2,45 +2,6 @@
 
 ## ordered log (for production release)
 
-<<<<<<< HEAD
-### [❌]fix di-debug
-
-#### [❌] overhaul of line based approach commit b596e7b
-
-- extractInterfaceNameFromKey probably use implementationClass isntead
-- implementationClassPath is too brittle
-  - we should add file location {path,line} and have one method that generates a sanitied key from that, the location info should be available elsewhere too
-
-- [TBD] only after the generated DI-Config is properly readable
-  - then we should try to use **analyze** the graph or have a SPOT in **di-core** to **validate** the graph
-  - this validation and analysation logic can then be used to build the cli and web view on top
-
-#### [✅] regression broke main
-
-> adding file path and line number broke lookup
-
-useService('TodoServiceInterface\_\_src_todo2_TodoService_ts_line_14')
-
-something wrong with the setup and the dashboard build
-
-// curent work flow
-
-> di-core dev (once)
-> br build (once)
-> br build:dashboard
-> bunx tdi2 serve --src ../legacy/src/
-
-- `br src/cli.ts analyze --src ../../../examples/tdi2-basic-example/src`
-- `br src/cli.ts analyze --src ../legacy/src/`
-- `br src/cli.ts serve --src ../legacy/src/`
-- `bunx tdi2 serve --src ../legacy/src/`
-
-- [❌] 19 services detected vs 22 after regression
-  - ensure that they are not false positives, maybe we now actually detect more
-  - also we get warnings now which might be good
-  - and the "Missing service dependency 'CacheInterface_any\_\_src_UserApiServiceImpl_ts_line_69' might actually work
-  - we might need some tests actually
-=======
 ### ❌ auto discover packages
 
 > currently we can add scanDirs manually, while this is working it could be better to have a `autodiscover` packages flag
@@ -209,7 +170,6 @@
 - [TBD] only after the generated DI-Config is properly readable
   - then we should try to use **analyze** the graph or have a SPOT in **di-core** to **validate** the graph
   - this validation and analysation logic can then be used to build the cli and web view on top
->>>>>>> 80979efe
 
 #### [❌] di-debug; render actual transformed and source side by side the same was di-test-harness does
 
@@ -285,8 +245,6 @@
 from prod/PotentialProblems.md
 and prod/PostProductionRoadmap.md
 
-<<<<<<< HEAD
-=======
 ### ❌ Babel / TypeScript Transformer plugins
 
 > well probably abandon them for now
@@ -294,7 +252,6 @@
 Babel Plugin - Async/sync pipeline incompatibility (architectural issue)
 TypeScript Transformer - Complex TS compiler API integration
 
->>>>>>> 80979efe
 ---
 
 ---
@@ -303,11 +260,7 @@
 
 ## ordered log (for post-production)
 
-<<<<<<< HEAD
-### [❌] (out of scope for prod )create separate files/classes that focus on normalizing a step at a time
-=======
 ### [❌] create separate files/classes that focus on normalizing a step at a time
->>>>>>> 80979efe
 
 > **separation of concern** from whats there extract/create logical parts of the pipeline for:
 
