# Backlog

## ordered log

### [❌] fix some more di issues & have more debugging support

- [✅] tsup for cli and bin/cli.js support
- [❌] publish cli to be available in the minor
- [✅] test cli commands properly that they work with
  - ecommerce example

- [❌] move ./analytics and cli and dependency view into separate @tdi2/di-debug package
- serve

relations missing service => class => interfaces



### [❌] CacheInterface_any in legacy

<<<<<<< HEAD
- `br src/cli.ts analyze --src ../legacy/src/ --format table`

```
📄 Loaded DI config from ..//legacy/src/.tdi2/di-config.ts
🔍 Analyzing DI configuration in ../legacy/src/...
=======
- `br cli.ts analyze --src ../../apps/legacy/src/ --format table`

```
📄 Loaded DI config from ../../apps/legacy/src/.tdi2/di-config.ts
🔍 Analyzing DI configuration in ../../apps/legacy/src/...
>>>>>>> 06b6e807

📊 DI Configuration Analysis Report
══════════════════════════════════════════════════
Status: ❌ ISSUES FOUND (Score: 80/100)
Services: 19 total
Issues: 1 errors, 0 warnings

❌ Missing Dependencies (1):
• CacheInterface_any
```

- file where the reference is: monorepo/apps/legacy/src/services/UserApiServiceImpl.ts
- file where the

```
br cli.ts trace CacheInterface_T --src ../../apps/legacy/src/
📄 Loaded DI config from ../../apps/legacy/src/.tdi2/di-config.ts
🔍 Tracing resolution path for 'CacheInterface_T'...

🔍 Resolution Trace: CacheInterface_T
══════════════════════════════════════════════════
Result: ✅ SUCCESS

Resolution Steps:
1. ✅ interface: Found 'CacheInterface_T' in DI configuration
2. ✅ interface: Implementation: MemoryCache (interface)
   → MemoryCache (/src/memorycache.ts)
```

The problem

```
@Service()
export class MemoryCache<T> implements CacheInterface<T> {
```

itself is generic and cannot be respolved directly
it would have to be necessary to be used via configuration / bean

- therefore we might want to have a more meaningful error message than simply saing missing

```
 br cli.ts trace CacheInterface_any --src ../../apps/legacy/src/
📄 Loaded DI config from ../../apps/legacy/src/.tdi2/di-config.ts
🔍 Tracing resolution path for 'CacheInterface_any'...

🔍 Resolution Trace: CacheInterface_any
══════════════════════════════════════════════════
Result: ❌ FAILED
Error: Service token 'CacheInterface_any' not found in DI configuration

Resolution Steps:
1. ❌ interface: Token 'CacheInterface_any' not found in DI configuration
2. ❌ interface: Similar tokens found: CacheInterface_T, MemoryCache
3. ❌ class: Expected class: CacheInterface_any - check if class exists and has @Service decorator
```

- we might be able to determine the "closest" implementation
- or check if there is a generic that is close to our naming and in which case tell that there is a compatible but not fully configured service

### [❌] separate packages if code base grows

> this would be beneficial for ppl using only the core features with other languages that react

- di-core
- di-shared
- di-react
- di-debug (serve,(analytics),cli)

### [❌] di-debug cli and serve autodetect di-config

### [❌] sundown "legacy" app take whats there still valuable e.g. dependency viewer maybe (which we should move into di-debug package already)

### [❌] create plan for "prod"

from prod/PotentialProblems.md
and prod/PostProductionRoadmap.md

- update easy wins if any

### [❌] research claude code subscription schedulers

- https://chatgpt.com/c/68a3a375-488c-8320-b748-04593842b6f5

- maybe we can combine prefect with **telegram** to have something that allows us to use more of the subscription via mobile too

- use cases
  - fully automated tasks that are isolated
  - semi interactive tasks via telegram feedback channel

### [❌] handle testing "basic and enterprise" examples locally before releasing so that we dont unnecessarily push versions

> test with local instead of npm ?
> maybe by setting these otions

```
"compilerOptions": {
    "baseUrl": ".",
    "paths": {
      "@tdi2/di-core/*": ["./src/*"]
    },
```

### [❌] focus on meaningful test cases and create snapshot tests for failing scenarios that we want to support

> focus debugging, how can we easily provide info to developer with ladle or snapshot tests, to find out why things fail and what they can do

- inline examples in test harness
- examples of snapshot tests
- both should provide similar experience
  - side by side comparision of source and generated
  - working DI (This might be still ahrd because 2 different packages)

### [❌] transformed not writing to file system

see if we can use https://www.npmjs.com/package/vite-plugin-debugger or the other mentioned

### [❌] DI bugs & side effects (part 1)

> create integration / snapshot tests for code generator

#### [❌] FIXME TodoApp TodoService2 isnt properly injected

- it was not properly injected in case there where two or more interface with the same name e.g. "TodoServiceInterface" and @Services that impplement them
- Fix or use monorepo/apps/legacy/src/di.integration.test.tsx for this scenario

#### [❌] FIXME having two different classes of the same name will one not be resolved properly

e.g.:

1 TodoService implements TodoServiceInterface
2 TodoService implements TodoServiceType

#### [❌] FIXME duplicated keys, see generated list of services

- potential duplicate

#### [❌] is DI scope using import path

- potential duplicate
- if say we have two "implements UserRepoInterface"

#### [❌] in case of multiple unnamed generic interfaces we should throw an error or warning (Inject<AsyncState<{ name: string; email: string }>>;)

evaluate scenarios

- to make it easier we probably want to enforce a rule/warning that Inject interfaces need to contain inline types
- or we have some rule that warns if the Inject is not a single type/interface Inject<Foo> where Foo can be any interfac/type but must be itself not generic or subtyped...

#### [❌] Fixme: example which his generating invalid code

```typescript
export function DemographicsForm(props: DemographicsFormProps) {
  const { services, onComplete } = props;

  const { demographicsForm } = services;
}
```

#### [❌] FIXME this type of destructuring requires a test and a fix as it is not properly transformed

```typescript
interface AppProps {
  services: {
    todoService: Inject<TodoServiceInterface>;
    appState: Inject<AppStateServiceInterface>;
    notifications: Inject<NotificationServiceInterface>;
  };
}

export function TodoApp2({
  services: { todoService, appState, notifications },
}: AppProps) {}
```

### [❌] potential use case, "contracts"

> This deserves its own category
> but also should actually be much lower prio, stays up for the idea itself

-di & contracts https://claude.ai/chat/59abb30a-20c2-48da-9e05-5bf6798310cb

```typescript
// Meta-Framework APIs
export interface ComponentLifecycle {
  onMount?(): Promise<void>;
  onUnmount?(): Promise<void>;
  onPropsChanged?(newProps: any, oldProps: any): void;
}
```

The idea is that we can create a meta framework similar to luigi or piral and have something like microfrontends with different frameworks mixed.

## ordered (low priority)

### [❌] restructure, for smaller package sizes

- graph und structur https://claude.ai/chat/ff284e67-cac3-4c5e-a4b1-54fdfe6a8128

### ADR of bundler options

- https://lirantal.com/blog/typescript-in-2025-with-esm-and-cjs-npm-publishing

### use different inject strategy

- instead of complex types and scenarios
  - we could use a marker interface for Inject<{}> as separate union type
  - this would probly simplify the edge cases
  - linting, deep nestd injection (false positives)

```typescript
function Button({
  title,
  foo,
}: { title: string } & Inject<{
  foo: FooInterface;
  bar: Lazy<BarInterface>;
}>);
```

### [❌] replace current implementation details with one of the packages like

- @phenomnomnominal/tsquery
- ts-pattern
  > https://claude.ai/chat/589c3252-74e7-4e17-b84c-0cebca6d6c2b

maybe normalization could help

> import jscodeshift from 'jscodeshift';
> import transform from 'react-codemod/transforms/no-destructuring-assignment';

### [❌] classes vs zustand vanilla inject / maybe both

### [❌] ViewControllerService document approach

> Common in practice, though not always named "VCS." Frequently used in:

    React apps using custom hooks for state/effect logic (Controller) and services/modules for data/API (Service).

    Clean Architecture implementations in frontend, where hooks or presenters mediate between views and use cases.

    Redux Toolkit with RTK Query, where components (View) use generated hooks (Controller) that wrap service logic (API calls).

    MobX or Zustand, where reactive stores act as Controllers, with Services supplying logic or data pipelines.

> so for us this means, if we have not too many business logic / UI state

- we could extract it in a hook (Controller) **OR** in RSI (Controller)
- if the logic would grow we could separate them by
  - converting the hook into a RSI Controller
  - then splitting Controller Logic and Business Logic into separate Classes/interfaces (This would be Clean)

!!! there is a gradient of what works best

### [❌] use crossnote cli to render to pdf

> we would use this to generate pdf from certain markdown documents that are feature heavy

- https://github.com/7frank/crossnote-cli

> alternatively we can use

https://github.com/quarto-dev
https://github.com/MartenBE/mkslides

### [❌] useObservable

- what is RSI structurally (something else?, MVC,MVVM, MVP .. it can be all of them if implemented in a certain way)
  - with proxy state
  - with observables
- see [comparision](./docs/misc/view-logic-pattern.md)

- establish / evaluate rrecipe and establish dos and donts
  - **maybe** dont subscribe manually oin FC only use state of pbservasbalble and create functions that trigger changes but dont make them subscribable
  - **maybe** use robservables for interservice communication
  - **maybe** but then again maybe we dont need that
  - **...** explore what are good and bad patterns here by looking what is out there
  - TBA

### [❌] evaluate composability of DI

- we could create @Services(scope="dev")
- now we could have one or multiple DI_CONFIG
- that we could **compose**
- or **filter**
- we could nest them
  - maybe a global and one for a certain subtree e.g. multiple forms or pages
- in essence we would have freedom to combine them as we want which could give us opportunites when injecting

### [❌] FIXME could not fast refrest useDi export incompatible

### [❌] Lazy decorator and marker

### [❌] cli

- which implements "which implemetnation belongs to <interface> " search
- use cas edriven more feature, goal reduce DI friction for DX

"faster" what causes this? **and** alternative to dependency viewer

- it must be clear why a certain component doesnt work

### [❌] test mobx in favor of valtio

> maybe the opproblem with valtio is more a hot reloading problem than actually valtios fault

- https://www.npmjs.com/package/mobx-react-lite
- valtio needs a "proxy" state and a "snap" for reactivity
- mobx might be able to only use one "state-proxy"
  - there is this makeAutoObservable which we might be able to inject into the class constructor of new "@Service" annotated classes at compile time
  - there also is the Observer FC that we need to inject into FC that use "Inject" - Marker for observablility to work

### [❌] check for shared logic in these two and generate unit tests

- 7frank/tdi2/monorepo/packages/di-core/tools/shared/RecursiveInjectExtractor.ts
- 7frank/tdi2/monorepo/packages/di-core/tools/shared/SharedDependencyExtractor.ts

### [❌] clean up & remove

- [✅] useObservableState and its usage

- [✅] useAsyncServiceInterface
- [❌] remove AsyncState special cases, or fix them in di-core, they where never meant to be this specific in the first place
- [❌] fix or remove debug endpoints
  - http://localhost:5173/\_di_debug
  - http://localhost:5173/\_di_interfaces
  - http://localhost:5173/\_di_configs"
  - if removed, remove middleware endpoints too

### [❌] create do's and don't for valtio proxies / document quirks

- or rather a note atm, destructuring is reactive setting props directly in a service is not due to reasons
  - we might be able to add a compile step later that utilized destructuring and thus triggers this automatically

```typescript
  setFilter(status: "all" | "active" | "completed"): void {
    // Note: by destructuring we seem to trigger reactivity via the proxy
    this.state.filter = { ...this.state.filter, status };
    // this.state.filter.status = status;
  }
```

### [❌] explore implications of not using the value provided by useSnapshot in code

```typescript
serviceInstance=...
const state = proxy(serviceInstance);
const snap = useSnapshot(state);
```

di-core tests generate transformed files in the wrong directory "../../"

### [❌] hack the stack for console to get proper line numbers when logging error and so on not the monkey patched

### [❌] evaluate framework

[EvaluationPlan](./monorepo/docs/EvaluationPlan.md)

### [❌] article on dev.to with todoapp and core features

- use existing docs

### [❌] **fix test files** missing test file dependency-tree-builder-test.ts generate one

### [❌] **fix test files** context.test.tsx\_

### [❌] use falso in tests and fixtures, we don't want the ai to hard code any solutions

### [❌] service-registry / autoregistry in .tdi generated

- not used? at least configured wrong, so problaby redundant
- 7frank/tdi2/examples/tdi2-basic-example/src/.tdi2/registry.ts

### [❌] split the code base into a npm monorepo

- [✅] tdi2-core
- tdi2-react-utils
  - e.g. di dependency viewer and elk dpendencies
- tdi2-documentation
  - contain core examples for all features
- todo-app
  - comprehensive implementation of tdi react and native di
- logging
  - otel **FIXME** dependencies broken in generator for services that are not in legacy

> suggest different module structure if that makes sense to you
> create linux shell scripts for the heavy liftig of the refactoring enumerate the scripts and create an artifact for each
> dont recreate files solely for imports let that be handled by the shell scripts

#### actions taken

- divide and conquery
- fits in your head
- do one thing but one thing good

> first generate directory structure so that we can refactor at all `git ls-files`

> Prompt: maybe first move files into proper directory structure and fix dependencies and only later add package.json for each ? but lets do this incrementally first create the script for the directory strucutre and the one to move the files

> Prompt: the package.json files for each package and and app for now should not contain any build stripts. instead i want to just import the plain files from there, the monorepo should for now only be used structurally. this in mind create the package json files only with the dependencies required for this package

### [❌] update claude md file from project

Suggested .claude/commands/stabilize-cycle.md

Start a stabilization iteration:

1. Create failing test for $ARGUMENTS
2. Push branch
3. Run full suite, save output log
4. Commit wip with log
5. Run Cloud AI analysis
6. Apply suggestions
7. Re-run tests
8. Repeat until stable

List of Things Belonging in CLAUDE.md:

    Project overview (layout, commands)

    Workflow/branching rules

    Stabilization loop steps (written above)

    Style and tooling conventions

    File placement guidelines

    Slash‑command references

    Where to store logs or generated artifacts

### [❌] service should be able to "implements" multiple interfaces and Inject<I1,I2,I3>

- check out how spring handles this, maybe easier as documentation artifact/recipe:

```typescript
 interface AllInterfaces extends Foo,Bar,Baz"

 @Service()
 class MyService implements AllInterfaces
```

### [❌] [out-of-scope] Immutability

https://github.com/aleclarson/valtio-kit

### [❌] [out-of-scope] ast plugin to search for valtios useSnapshot and optimize re-renders

- currently injection a service and using valtio, will re-render components fully each time one property of the state changes
- This is definitely out of scope until the core api is stable and proved a decent adoption if any
- This plugin also could be a standalone and would not necessarily have to be coupled to our code base
- this compile step would leave us mostly with what svelte does (maybe still more effective)

---

## Done

### [✅] ⚠️ interfaces still not working with generic any

> **ANALYSIS COMPLETED**: This issue is **RESOLVED**. Key sanitizer correctly handles generic types without collisions:
>
> - `CacheInterface<any>` → `CacheInterface_any` ✅
> - `CacheInterface<string[]>` → `CacheInterface_string_Array` ✅
> - `CacheInterface<User>` → `CacheInterface_User` ✅
>
> The warning "Missing: UserApiServiceImpl -> CacheInterface_any" is expected behavior - it indicates UserApiServiceImpl needs a CacheInterface<any> implementation, which should be provided by MemoryCache service.
>
> **STATUS**: No fix needed - working as intended

### [✅] fix gh-pages actions for

- test harness
- documentation

### [✅] clean up talks/RFP for what value it still has

- maybe we simply delete it

### [✅] add di-testing example

- ecommerce, fix failing tests
- leave basic example out of it, keep the basic example well basic

### [✅] @Configration "bean"

> for things we don't own

@Configuration
public class AppConfig {

    @Bean
    public PaymentService paymentService() {
        return new PaymentService();
    }

}

### [✅] fix ai system prompt

- we have the documentation and degit
- we also should have a basic system prompt, so that we or any user could simply copy & paste that to claude code, as baseline then add our requirements (styling / business logic /test quantity)
- our base prompt would handle that the actually generataed code is using the di approach properlly

### [✅] update docs for profile, scope, configuration, bean

### [✅] ecommerce example

- now create an exommerce example which the documentation is talking about similarly to examples/tdi2-basic-example
  in the same parent folder

> our documentation should reference snippets of the actual implementation similar to enterprise example

- links to ecommerce example from documentation
- links from documentation to "storybook" ladle (maybe a bit too much)

### [✅] show the USP unique selling point early and let people experience the benefit first hand

- [✅] is there a clear "roter faden" the user should be able to follow that

- [✅] we are trying to solve a problem
  - therefore the docuemtation should reflect that

- also communicate our USP in seconds
  - [✅] our usp is decoupling IMO
- [✅]we need the basic example up front
  /home/frank/Projects/7frank/tdi2/examples/tdi2-basic-example/README.md
  simply degit and run experience the working di stuff is i think valuable

### [✅] improve documentation

- [✅] adr section
- [✅] astro starlight
- [✅] better structure

- [✅] migrate ./docs
- [✅] migrte ./monorepo/docs
- [✅] ingore docs/SlideDecks
- [✅]] keep minimal doku in packages,apps,monorepo root, and root
- [✅]] consistent example accross all documentation "ecommerce application"

- [✅] we need to review the content
  - [✅] some metrics are hallucinated
  - [✅] some comparisions like "we dont need redux bla" anymore outdated
  - [✅] we need more comparisions e.g. zustandjs

- [✅] search for missing info from original files we are about to delete and check if we should add them somewhere in the new docs

- [✅] search for redunancies

### [✅] lifecycle

simlarly to angular we should have some form of lifecycle utility
either as interfaces or decorators. below are the most common ones needed:

- ✅ ngOnInit — 80%
- ✅ ngOnDestroy — 60%
- ✅ mount/unmount

### [✅] @Scoped singleton|instance default singleton without settings scope

### [✅] fix tests

> fixed most tests

### [✅]improve coding with ai tools

- ai coding tools https://claude.ai/chat/8fc03e1d-4679-4762-931c-4f23f1581f20

### [✅] testing utilities package

- https://claude.ai/chat/ce705f0a-1f89-4e05-b0cb-3e5655e9c193

- AST should not remove but conditionally inject if service was passed use that if not then inject like before
- create test utility. that makes creating a config for a test easy
  - maybe use thing like @Mockbean in test or scope test / integration ...

### [✅] qualifier maybe already implemented due to not necessary with generic ionterfaces and no type reasure in ts

### [✅]mockbean

### [✅] release di-core 2.3.0 or 2.2.1

- test with basic and enterprise to prevent regressions or at least not bump versions when regressions occur

- maybe separate tsup tools&dist and examples in separate tsup config

### [✅] improve testing v2

- integrate snapshot tests into ladle

### [✅] improve testing

- code-generator.snapshot.test.ts focus: correct code
- ladle / vite test suite, runnning a set of compeonnts with a test harnish
  - having git diff utiltiites and other debug informations readily available as well as a living documentation

- create a fixture based test runner as part of di-core https://claude.ai/chat/848a009f-9959-40ba-b234-04291db352b2
  - export these as (ts not compiled) fixtures so that our ladle stories can use them directly
  - as well as the compile results so that we can show the code before and aftertransformation in ladle

- diff ignore pattern array e.g. timestamp

- format
- tsc
  - now as a separate measure after diff it should test if a file actually compiles or is at least syntactically coherent. what options do i have

#### [✅] broken impl?

- todo fix tests and remove tests that now are handled by our snapshot tests
- todo check of code generator now is deprecated
- TODO git bisect breaking changes and se whats recyclbe
  - until tests it should be ok , then refactoring broke things

#### [✅] T_T

- fix optional in generated
- fix one example in "inline destructured"

### [✅] react critique

- timeline complexity
- developers
- examples of classes and hooks

### [✅] RSI critique

- but why didnt someone invent this sooner?
- but what about serverside and hydration?

### [✅] create showcases for more complex scenarios

- e.g. complex forms https://claude.ai/chat/48ebf950-986b-476d-bb0c-09a5c87fe041

### [✅] issue sync

- create a small cli that helps us sync issues with github projects / issues

### [✅] React RFP

- generic rfp
  - speaker bio
- slide deck https://martenbe.github.io/mkslides/#/

### [✅] make real world example

#### [✅] compile to npm package for di-vite-plugin and publish

#### [✅] compile to npm package for di-core and publish

#### [✅] create stand alone example(s) in top level of monorepo

- that uses npm di-core & di-vite-plugin packages

### [✅] evaluate different pattern in combination or as alternative to valtio reactivity

> see "Recipes" for some ideas already

- Valtio vs or instead of observable or either or a combination of them
  - reason: observer pattern within the class services would be nice to have "subscribe.."
  - rxjs streams or ralway oriented style might be an improvement in readability and maintainability
    - **BUT** that should problably be more convention than core comile logic
  - https://chatgpt.com/share/6865b204-ac20-8009-87c3-9602fa61813f
- an **extension** via additional plugin or and flag could be similar to svelte
  - if service.observableVal => return <>{service.observableVal}</>
  - then transform to foo=useSubscribe({service.observableVal}) return <>{foo}</>
  - this would make classes more subscripotion/onChange friendly internally

#### [✅] DI bugs & side effects (part 1) -di-core changes broke the dev

- see [Troubleshooting](./Troubleshooting.md)

### [✅] fix remaining tests for markers and decorators and actually replace the implementation in dev

### [✅] extract shared logic from di-core tools for class and FC Inject

### [✅]Complete Interface Variant Support

> make sure that Inject marker and decorator approach variants work there are some already implemented. The generic interface i think is implemented too specific with "AsyncState". maybe ts-morph has a method that takes the AST "implements FOOO" and calls a method "implementsToString(astSnippet)"

Here is an exhaustive list of what kind the DI decorator @Service and and react marker Inject<T> should work with and enable DI properly

Inject<T> marker and class X implements|extends classOrInterface decorator

```typescript
// Standalone class
@Service()
class StandaloneService {}

// Implements simple interface
@Service()
class SimpleInterfaceService implements FooInterface {}

// Implements generic interface
@Service()
class GenericInterfaceService implements FooInterface<A, B> {}

// Extends base class
@Service()
class BaseClassService extends BaseClass {}

// Extends generic base class
@Service()
class GenericBaseClassService extends BaseClass<A, B> {}

// Implements and extends
@Service()
class ImplementsAndExtendsService
  extends BaseClass<A>
  implements FooInterface<B> {}

// Implements multiple interfaces
@Service()
class MultiInterfaceService implements FooInterface, BarInterface {}

// Implements interface with nested generics
@Service()
class NestedGenericInterfaceService implements FooInterface<Bar<Baz<C>>> {}
```

```typescript
// Single service injection via props (function)
function Component(props: { service: Inject<FooInterface> }) {
  const { service } = props;
  return <div />;
}

// Single service injection via props (arrow function)
const Component = (props: { service: Inject<FooInterface<A, B>> }) => {
  const { service } = props;
  return <div />;
}

// Destructured single service directly in parameter
const Component = ({ service }: { service: Inject<FooInterface> }) => {
  return <div />;
}

// Multiple services via nested object
function Component(props: { services: { foo: Inject<FooInterface>, bar: Inject<BarInterface> } }) {
  const { services: { foo, bar } } = props;
  return <div />;
}

// Multiple services with generics
const Component = ({ services }: { services: { foo: Inject<FooInterface<A>>, bar: Inject<BarInterface<B>> } }) => {
  return <div />;
}

// Nested generic injection
const Component = ({ service }: { service: Inject<FooInterface<Bar<Baz>>> }) => {
  return <div />;
}

```

Uses ts-morph AST methods instead of hardcoded "AsyncState" logic

✅ AST-Driven Approach

classDecl.getImplements() instead of string parsing
heritage.getTypeNodes() for proper AST traversal
Handles complex nested generics correctly

also for the @Service decorator as well as the Inject<T> marker make sure that you use the AST after you found a string of that value that you make sure in the AST that the marker/decorator comes from @tdi2/di-core , resolve the full file name the decorator /marker is from and make the comparison configurable like an array so that if i change the package name or move the file i only have to change the value in the array diTypesLocatation["@tdi2/di-core/.../decoratorfile","...nmarkerlocation*.*"] ) so that we not only watch for a string

split existing tests for decorators and markers 9n separate files, while at it externalize the fixtures into separate files ./fixtures/<name of approach>.ts.txt
if test fit in one of the categoriy merge decide which test would be best and keep that

continue here make new chat window and let claude generate the rest of the test file based on the fixtures missing
https://claude.ai/chat/acf5b96b-c97b-4d10-9664-5885330dde07

### [✅] add valtio to useService hook to potentially truly make this approach unique

- find out if the useService code works and if todoapp is broken
- proxy class directly for performance reasons
  - dont do `[instance]=useState(proxy()) ; service=useSnapshot(instance)` which wil lgenerate a proxy per DI reference

- [valtio](https://www.npmjs.com/package/valtio)
- https://github.com/pmndrs/valtio/blob/main/docs/how-tos/how-to-organize-actions.mdx

### [✅] add react xyflow dependency view

### add open telemetry

### [✅] write tests for different styles of inject markers

- inline

- inline destructure

- separate props interface

### [✅] interface-resolver.test.ts

### [✅] fix issue where when deleting .vite folder interface files break

- maybe one plugin doesnt use the project tsconfig properly

### [✅] 7frank/tdi2/tools/functional-di-enhanced-transformer.ts

- [✅] fixtures and work isolated test previously working implementation and the latest 2 commits
  - [✅] revert c11c95bbe07502336f68ddbc4aa413fb2f986009
  - [✅] revert 8a180ad8f47d098a3133fac7956f3a2052678f37
  - [✅] before these all but todo app where working. also "feature/enhance-di" is in an ok state but needs merging with main
- [ ]split test runner into setup and several "describe" per fixture
- [✅] bun test ./tools/functional-di-enhanced-transformer/functional-di-enhanced-transformer.test.ts
- [✅] bun test ./tools/functional-di-enhanced-transformer/comprehensive-functional-di-test.ts

- [✅]if enough test succeed and the dev is working again then separate function into logical blocks and separate files
- [❌] check test runner that it has tests for all fixtures

### [✅] transformer is hard bound

```tỳpescript
    // Add known token mappings
    this.tokenMap.set('EXAMPLE_API_TOKEN', 'EXAMPLE_API_TOKEN');

```

###

- convert whole project to turborepo
  - everything is one app one app

- di-config.ts contains static inits of our service which we also only want with the token approach not the approach that generates a dependency tree of all dependencies
- we should rather let it use the classname/interface/"generic interface" the initial tdi apporoach uses
- and pass the token diffrently if one "scope" is required

### [✅] class based autowiring probably is not working fully, add this from tdi again

### [✅] move generated code into ".di" - folder

### [✅] make inject a record based generic interface something like `Inject<{api:APIInterface<Foo>}>`

- this will allow us to potnetially disable errors via linter down the line
- something along the line of https://claude.ai/chat/50198f4c-258d-462e-b4cf-03fa2a0613b7

Service()
class UserService implements UserServiceInterface
{
public state ...;
loadUser(userId):void

}

// userId would no longer be passed to the
interface UserProfileProps{services:{userService:Inject<UserServiceInterface>} }

export function UserProfile({ services:{userService} }: ) {

React.useEffect(() => {
userService.loadUser(userId);
}, [userId]);

// Valtio automatically tracks these accesses for re-rendering
const user = useSnapshot(userService.state).users.get(userId);
const loading = useSnapshot(userService.state).loading.has(userId);

return loading ? <Spinner /> : <UserCard user={user} />;
}<|MERGE_RESOLUTION|>--- conflicted
+++ resolved
@@ -9,7 +9,7 @@
 - [✅] test cli commands properly that they work with
   - ecommerce example
 
-- [❌] move ./analytics and cli and dependency view into separate @tdi2/di-debug package
+- [✅] move ./analytics and cli and dependency view into separate @tdi2/di-debug package
 - serve
 
 relations missing service => class => interfaces
@@ -18,19 +18,11 @@
 
 ### [❌] CacheInterface_any in legacy
 
-<<<<<<< HEAD
 - `br src/cli.ts analyze --src ../legacy/src/ --format table`
 
 ```
 📄 Loaded DI config from ..//legacy/src/.tdi2/di-config.ts
 🔍 Analyzing DI configuration in ../legacy/src/...
-=======
-- `br cli.ts analyze --src ../../apps/legacy/src/ --format table`
-
-```
-📄 Loaded DI config from ../../apps/legacy/src/.tdi2/di-config.ts
-🔍 Analyzing DI configuration in ../../apps/legacy/src/...
->>>>>>> 06b6e807
 
 📊 DI Configuration Analysis Report
 ══════════════════════════════════════════════════
