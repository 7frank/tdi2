# Backlog

## ordered log

<<<<<<< HEAD
### [❌] ecommerce example

> our documentation should reference snippets of the actual implementation similar to enterprise example

- links to ecommerce example from documentation
- links from documentation to "storybook" ladle (maybe a bit too much)

### [❌] the USP early and let people experience the benefit first hand

- [❌] is there a clear "roter faden" the user should be able to follow that

- [❌] we are trying to solve a problem
  - therefore the docuemtation should reflect that
- [❌]we need the teaser to be up front, degit and run or tldr or teaser.md should be upfront and should communicate our USP in seconds
  - [❌] our usp is decoupling IMO

### clean up talks/RFP for what value it still has

- maybe we simply delete it

### research claude code subscription schedulers

- https://chatgpt.com/c/68a3a375-488c-8320-b748-04593842b6f5

- maybe we can combine prefect with telegram to have something that allows us to use more of the subscriptin via mobile too

=======
### improve documentation

- astro starlight
- better structure
- examples in di-test-harness
- ./docs
- ./monorepo/docs
- ingore docs/SlideDecks
- keep minimal doku in packages,apps,monorepo root, and root
- consistent example accross all documentation "ecommerce application"

>>>>>>> 21ed2023
### [❌] add di-testing to basic example

### [❌] @Configration "bean"

> for things we don't own

@Configuration
public class AppConfig {

    @Bean
    public PaymentService paymentService() {
        return new PaymentService();
    }

}

### handle testing "basic and enterprise" examples locally before releasing so that we dont unnecessarily push versions

> test with local instead of npm ?
> maybe by setting these otions

```
"compilerOptions": {
    "baseUrl": ".",
    "paths": {
      "@tdi2/di-core/*": ["./src/*"]
    },
```

### [❌] focus on meaningful test cases and create snapshot tests for failing scenarios that we want to support

> focus debugging, how can we easily provide info to developer with ladle or snapshot tests, to find out why things fail and what they can do

- inline examples in test harness
- examples of snapshot tests
- both should provide similar experience
  - side by side comparision of source and generated
  - working DI (This might be still ahrd because 2 different packages)

### [❌] DI bugs & side effects (part 1)

> create integration / snapshot tests for code generator

#### [❌] ⚠️ interfaces still not working with generic any

> Inject<ExampleApiInterface>;

> Validation Issues:
> Missing: UserApiServiceImpl -> CacheInterface_any

#### [❌] FIXME TodoApp TodoService2 isnt properly injected

- it was not properly injected in case there where two or more interface with the same name e.g. "TodoServiceInterface" and @Services that impplement them
- Fix or use monorepo/apps/legacy/src/di.integration.test.tsx for this scenario

#### [❌] FIXME having two different classes of the same name will one not be resolved properly

e.g.:

1 TodoService implements TodoServiceInterface
2 TodoService implements TodoServiceType

#### [❌] FIXME duplicated keys, see generated list of services

- potential duplicate

#### [❌] is DI scope using import path

- potential duplicate
- if say we have two "implements UserRepoInterface"

#### [❌] in case of multiple unnamed generic interfaces we should throw an error or warning (Inject<AsyncState<{ name: string; email: string }>>;)

evaluate scenarios

- to make it easier we probably want to enforce a rule/warning that Inject interfaces need to contain inline types
- or we have some rule that warns if the Inject is not a single type/interface Inject<Foo> where Foo can be any interfac/type but must be itself not generic or subtyped...

#### [❌] Fixme: example which his generating invalid code

```typescript
export function DemographicsForm(props: DemographicsFormProps) {
  const { services, onComplete } = props;

  const { demographicsForm } = services;
}
```

#### [❌] FIXME this type of destructuring requires a test and a fix as it is not properly transformed

```typescript
interface AppProps {
  services: {
    todoService: Inject<TodoServiceInterface>;
    appState: Inject<AppStateServiceInterface>;
    notifications: Inject<NotificationServiceInterface>;
  };
}

export function TodoApp2({
  services: { todoService, appState, notifications },
}: AppProps) {}
```

### [❌] potential use case, "contracts"

> This deserves its own category
> but also should actually be much lower prio, stays up for the idea itself

-di & contracts https://claude.ai/chat/59abb30a-20c2-48da-9e05-5bf6798310cb

```typescript
// Meta-Framework APIs
export interface ComponentLifecycle {
  onMount?(): Promise<void>;
  onUnmount?(): Promise<void>;
  onPropsChanged?(newProps: any, oldProps: any): void;
}
```

The idea is that we can create a meta framework similar to luigi or piral and have something like microfrontends with different frameworks mixed.

## ordered (low priority)

### [❌] restructure, for smaller package sizes

- graph und structur https://claude.ai/chat/ff284e67-cac3-4c5e-a4b1-54fdfe6a8128

### ADR of bundler options

- https://lirantal.com/blog/typescript-in-2025-with-esm-and-cjs-npm-publishing

### use different inject strategy

- instead of complex types and scenarios
  - we could use a marker interface for Inject<{}> as separate union type
  - this would probly simplify the edge cases
  - linting, deep nestd injection (false positives)

```typescript
function Button({
  title,
  foo,
}: { title: string } & Inject<{
  foo: FooInterface;
  bar: Lazy<BarInterface>;
}>);
```

### [❌] replace current implementation details with one of the packages like

- @phenomnomnominal/tsquery
- ts-pattern
  > https://claude.ai/chat/589c3252-74e7-4e17-b84c-0cebca6d6c2b

maybe normalization could help

> import jscodeshift from 'jscodeshift';
> import transform from 'react-codemod/transforms/no-destructuring-assignment';

### [❌] classes vs zustand vanilla inject / maybe both

### [❌] ViewControllerService document approach

> Common in practice, though not always named "VCS." Frequently used in:

    React apps using custom hooks for state/effect logic (Controller) and services/modules for data/API (Service).

    Clean Architecture implementations in frontend, where hooks or presenters mediate between views and use cases.

    Redux Toolkit with RTK Query, where components (View) use generated hooks (Controller) that wrap service logic (API calls).

    MobX or Zustand, where reactive stores act as Controllers, with Services supplying logic or data pipelines.

> so for us this means, if we have not too many business logic / UI state

- we could extract it in a hook (Controller) **OR** in RSI (Controller)
- if the logic would grow we could separate them by
  - converting the hook into a RSI Controller
  - then splitting Controller Logic and Business Logic into separate Classes/interfaces (This would be Clean)

!!! there is a gradient of what works best

### [❌] separate packages if code base grows

> this would be benefitial for ppl using only the core features with other languages that react

- di-core
- di-shared
- di-react

### [❌] use crossnote cli to render to pdf

> we would use this to generate pdf from certain markdown documents that are feature heavy

- https://github.com/7frank/crossnote-cli

> alternatively we can use

https://github.com/quarto-dev
https://github.com/MartenBE/mkslides

### [❌] useObservable

- what is RSI structurally (something else?, MVC,MVVM, MVP .. it can be all of them if implemented in a certain way)
  - with proxy state
  - with observables
- see [comparision](./docs/misc/view-logic-pattern.md)

- establish / evaluate rrecipe and establish dos and donts
  - **maybe** dont subscribe manually oin FC only use state of pbservasbalble and create functions that trigger changes but dont make them subscribable
  - **maybe** use robservables for interservice communication
  - **maybe** but then again maybe we dont need that
  - **...** explore what are good and bad patterns here by looking what is out there
  - TBA

### [❌] evaluate composability of DI

- we could create @Services(scope="dev")
- now we could have one or multiple DI_CONFIG
- that we could **compose**
- or **filter**
- we could nest them
  - maybe a global and one for a certain subtree e.g. multiple forms or pages
- in essence we would have freedom to combine them as we want which could give us opportunites when injecting

### [❌] FIXME could not fast refrest useDi export incompatible

### [❌] Profile decorator and marker

### [❌] Lazy decorator and marker

### [❌] cli

- which implements "which implemetnation belongs to <interface> " search
- use cas edriven more feature, goal reduce DI friction for DX

"faster" what causes this? **and** alternative to dependency viewer

- it must be clear why a certain component doesnt work

### [❌] test mobx in favor of valtio

> maybe the opproblem with valtio is more a hot reloading problem than actually valtios fault

- https://www.npmjs.com/package/mobx-react-lite
- valtio needs a "proxy" state and a "snap" for reactivity
- mobx might be able to only use one "state-proxy"
  - there is this makeAutoObservable which we might be able to inject into the class constructor of new "@Service" annotated classes at compile time
  - there also is the Observer FC that we need to inject into FC that use "Inject" - Marker for observablility to work

### [❌] check for shared logic in these two and generate unit tests

- 7frank/tdi2/monorepo/packages/di-core/tools/shared/RecursiveInjectExtractor.ts
- 7frank/tdi2/monorepo/packages/di-core/tools/shared/SharedDependencyExtractor.ts

### [❌] clean up & remove

- [✅] useObservableState and its usage

- [✅] useAsyncServiceInterface
- [❌] remove AsyncState special cases, or fix them in di-core, they where never meant to be this specific in the first place
- [❌] fix or remove debug endpoints
  - http://localhost:5173/\_di_debug
  - http://localhost:5173/\_di_interfaces
  - http://localhost:5173/\_di_configs"
  - if removed, remove middleware endpoints too

### [❌] create do's and don't for valtio proxies / document quirks

- or rather a note atm, destructuring is reactive setting props directly in a service is not due to reasons
  - we might be able to add a compile step later that utilized destructuring and thus triggers this automatically

```typescript
  setFilter(status: "all" | "active" | "completed"): void {
    // Note: by destructuring we seem to trigger reactivity via the proxy
    this.state.filter = { ...this.state.filter, status };
    // this.state.filter.status = status;
  }
```

### [❌] explore implications of not using the value provided by useSnapshot in code

```typescript
serviceInstance=...
const state = proxy(serviceInstance);
const snap = useSnapshot(state);
```

di-core tests generate transformed files in the wrong directory "../../"

### [❌] hack the stack for console to get proper line numbers when logging error and so on not the monkey patched

### [❌] evaluate framework

[EvaluationPlan](./monorepo/docs/EvaluationPlan.md)

### [❌] article on dev.to with todoapp and core features

- use existing docs

### [❌] **fix test files** missing test file dependency-tree-builder-test.ts generate one

### [❌] **fix test files** context.test.tsx\_

### [❌] use falso in tests and fixtures, we don't want the ai to hard code any solutions

### [❌] service-registry / autoregistry in .tdi generated

- not used? at least configured wrong, so problaby redundant
- 7frank/tdi2/examples/tdi2-basic-example/src/.tdi2/registry.ts

### [❌] split the code base into a npm monorepo

- [✅] tdi2-core
- tdi2-react-utils
  - e.g. di dependency viewer and elk dpendencies
- tdi2-documentation
  - contain core examples for all features
- todo-app
  - comprehensive implementation of tdi react and native di
- logging
  - otel **FIXME** dependencies broken in generator for services that are not in legacy

> suggest different module structure if that makes sense to you
> create linux shell scripts for the heavy liftig of the refactoring enumerate the scripts and create an artifact for each
> dont recreate files solely for imports let that be handled by the shell scripts

#### actions taken

- divide and conquery
- fits in your head
- do one thing but one thing good

> first generate directory structure so that we can refactor at all `git ls-files`

> Prompt: maybe first move files into proper directory structure and fix dependencies and only later add package.json for each ? but lets do this incrementally first create the script for the directory strucutre and the one to move the files

> Prompt: the package.json files for each package and and app for now should not contain any build stripts. instead i want to just import the plain files from there, the monorepo should for now only be used structurally. this in mind create the package json files only with the dependencies required for this package

### [❌] update claude md file from project

Suggested .claude/commands/stabilize-cycle.md

Start a stabilization iteration:

1. Create failing test for $ARGUMENTS
2. Push branch
3. Run full suite, save output log
4. Commit wip with log
5. Run Cloud AI analysis
6. Apply suggestions
7. Re-run tests
8. Repeat until stable

List of Things Belonging in CLAUDE.md:

    Project overview (layout, commands)

    Workflow/branching rules

    Stabilization loop steps (written above)

    Style and tooling conventions

    File placement guidelines

    Slash‑command references

    Where to store logs or generated artifacts

### [❌] service should be able to "implements" multiple interfaces and Inject<I1,I2,I3>

- check out how spring handles this, maybe easier as documentation artifact/recipe:

```typescript
 interface AllInterfaces extends Foo,Bar,Baz"

 @Service()
 class MyService implements AllInterfaces
```

### [❌] [out-of-scope] Immutability

https://github.com/aleclarson/valtio-kit

### [❌] [out-of-scope] ast plugin to search for valtios useSnapshot and optimize re-renders

- currently injection a service and using valtio, will re-render components fully each time one property of the state changes
- This is definitely out of scope until the core api is stable and proved a decent adoption if any
- This plugin also could be a standalone and would not necessarily have to be coupled to our code base
- this compile step would leave us mostly with what svelte does (maybe still more effective)

---

## Done

<<<<<<< HEAD
### [✅] improve documentation

- [✅] adr section
- [✅] astro starlight
- [✅] better structure

- [✅] migrate ./docs
- [✅] migrte ./monorepo/docs
- [✅] ingore docs/SlideDecks
- [✅]] keep minimal doku in packages,apps,monorepo root, and root
- [✅]] consistent example accross all documentation "ecommerce application"

- [✅] we need to review the content
  - [✅] some metrics are hallucinated
  - [✅] some comparisions like "we dont need redux bla" anymore outdated
  - [✅] we need more comparisions e.g. zustandjs

- [✅] search for missing info from original files we are about to delete and check if we should add them somewhere in the new docs

- [✅] search for redunancies

=======
>>>>>>> 21ed2023
### [✅] lifecycle

simlarly to angular we should have some form of lifecycle utility
either as interfaces or decorators. below are the most common ones needed:

- ✅ ngOnInit — 80%
- ✅ ngOnDestroy — 60%
- ✅ mount/unmount

<<<<<<< HEAD
=======

>>>>>>> 21ed2023
### [✅] @Scoped singleton|instance default singleton without settings scope

### [✅] fix tests

> fixed most tests

### [✅]improve coding with ai tools

- ai coding tools https://claude.ai/chat/8fc03e1d-4679-4762-931c-4f23f1581f20

### [✅] testing utilities package

- https://claude.ai/chat/ce705f0a-1f89-4e05-b0cb-3e5655e9c193

- AST should not remove but conditionally inject if service was passed use that if not then inject like before
- create test utility. that makes creating a config for a test easy
  - maybe use thing like @Mockbean in test or scope test / integration ...

### [✅] qualifier maybe already implemented due to not necessary with generic ionterfaces and no type reasure in ts

### [✅]mockbean

### [✅] release di-core 2.3.0 or 2.2.1

- test with basic and enterprise to prevent regressions or at least not bump versions when regressions occur

- maybe separate tsup tools&dist and examples in separate tsup config

### [✅] improve testing v2

- integrate snapshot tests into ladle

### [✅] improve testing

- code-generator.snapshot.test.ts focus: correct code
- ladle / vite test suite, runnning a set of compeonnts with a test harnish
  - having git diff utiltiites and other debug informations readily available as well as a living documentation

- create a fixture based test runner as part of di-core https://claude.ai/chat/848a009f-9959-40ba-b234-04291db352b2
  - export these as (ts not compiled) fixtures so that our ladle stories can use them directly
  - as well as the compile results so that we can show the code before and aftertransformation in ladle

- diff ignore pattern array e.g. timestamp

- format
- tsc
  - now as a separate measure after diff it should test if a file actually compiles or is at least syntactically coherent. what options do i have

#### [✅] broken impl?

- todo fix tests and remove tests that now are handled by our snapshot tests
- todo check of code generator now is deprecated
- TODO git bisect breaking changes and se whats recyclbe
  - until tests it should be ok , then refactoring broke things

#### [✅] T_T

- fix optional in generated
- fix one example in "inline destructured"

### [✅] react critique

- timeline complexity
- developers
- examples of classes and hooks

### [✅] RSI critique

- but why didnt someone invent this sooner?
- but what about serverside and hydration?

### [✅] create showcases for more complex scenarios

- e.g. complex forms https://claude.ai/chat/48ebf950-986b-476d-bb0c-09a5c87fe041

### [✅] issue sync

- create a small cli that helps us sync issues with github projects / issues

### [✅] React RFP

- generic rfp
  - speaker bio
- slide deck https://martenbe.github.io/mkslides/#/

### [✅] make real world example

#### [✅] compile to npm package for di-vite-plugin and publish

#### [✅] compile to npm package for di-core and publish

#### [✅] create stand alone example(s) in top level of monorepo

- that uses npm di-core & di-vite-plugin packages

### [✅] evaluate different pattern in combination or as alternative to valtio reactivity

> see "Recipes" for some ideas already

- Valtio vs or instead of observable or either or a combination of them
  - reason: observer pattern within the class services would be nice to have "subscribe.."
  - rxjs streams or ralway oriented style might be an improvement in readability and maintainability
    - **BUT** that should problably be more convention than core comile logic
  - https://chatgpt.com/share/6865b204-ac20-8009-87c3-9602fa61813f
- an **extension** via additional plugin or and flag could be similar to svelte
  - if service.observableVal => return <>{service.observableVal}</>
  - then transform to foo=useSubscribe({service.observableVal}) return <>{foo}</>
  - this would make classes more subscripotion/onChange friendly internally

#### [✅] DI bugs & side effects (part 1) -di-core changes broke the dev

- see [Troubleshooting](./Troubleshooting.md)

### [✅] fix remaining tests for markers and decorators and actually replace the implementation in dev

### [✅] extract shared logic from di-core tools for class and FC Inject

### [✅]Complete Interface Variant Support

> make sure that Inject marker and decorator approach variants work there are some already implemented. The generic interface i think is implemented too specific with "AsyncState". maybe ts-morph has a method that takes the AST "implements FOOO" and calls a method "implementsToString(astSnippet)"

Here is an exhaustive list of what kind the DI decorator @Service and and react marker Inject<T> should work with and enable DI properly

Inject<T> marker and class X implements|extends classOrInterface decorator

```typescript
// Standalone class
@Service()
class StandaloneService {}

// Implements simple interface
@Service()
class SimpleInterfaceService implements FooInterface {}

// Implements generic interface
@Service()
class GenericInterfaceService implements FooInterface<A, B> {}

// Extends base class
@Service()
class BaseClassService extends BaseClass {}

// Extends generic base class
@Service()
class GenericBaseClassService extends BaseClass<A, B> {}

// Implements and extends
@Service()
class ImplementsAndExtendsService
  extends BaseClass<A>
  implements FooInterface<B> {}

// Implements multiple interfaces
@Service()
class MultiInterfaceService implements FooInterface, BarInterface {}

// Implements interface with nested generics
@Service()
class NestedGenericInterfaceService implements FooInterface<Bar<Baz<C>>> {}
```

```typescript
// Single service injection via props (function)
function Component(props: { service: Inject<FooInterface> }) {
  const { service } = props;
  return <div />;
}

// Single service injection via props (arrow function)
const Component = (props: { service: Inject<FooInterface<A, B>> }) => {
  const { service } = props;
  return <div />;
}

// Destructured single service directly in parameter
const Component = ({ service }: { service: Inject<FooInterface> }) => {
  return <div />;
}

// Multiple services via nested object
function Component(props: { services: { foo: Inject<FooInterface>, bar: Inject<BarInterface> } }) {
  const { services: { foo, bar } } = props;
  return <div />;
}

// Multiple services with generics
const Component = ({ services }: { services: { foo: Inject<FooInterface<A>>, bar: Inject<BarInterface<B>> } }) => {
  return <div />;
}

// Nested generic injection
const Component = ({ service }: { service: Inject<FooInterface<Bar<Baz>>> }) => {
  return <div />;
}

```

Uses ts-morph AST methods instead of hardcoded "AsyncState" logic

✅ AST-Driven Approach

classDecl.getImplements() instead of string parsing
heritage.getTypeNodes() for proper AST traversal
Handles complex nested generics correctly

also for the @Service decorator as well as the Inject<T> marker make sure that you use the AST after you found a string of that value that you make sure in the AST that the marker/decorator comes from @tdi2/di-core , resolve the full file name the decorator /marker is from and make the comparison configurable like an array so that if i change the package name or move the file i only have to change the value in the array diTypesLocatation["@tdi2/di-core/.../decoratorfile","...nmarkerlocation*.*"] ) so that we not only watch for a string

split existing tests for decorators and markers 9n separate files, while at it externalize the fixtures into separate files ./fixtures/<name of approach>.ts.txt
if test fit in one of the categoriy merge decide which test would be best and keep that

continue here make new chat window and let claude generate the rest of the test file based on the fixtures missing
https://claude.ai/chat/acf5b96b-c97b-4d10-9664-5885330dde07

### [✅] add valtio to useService hook to potentially truly make this approach unique

- find out if the useService code works and if todoapp is broken
- proxy class directly for performance reasons
  - dont do `[instance]=useState(proxy()) ; service=useSnapshot(instance)` which wil lgenerate a proxy per DI reference

- [valtio](https://www.npmjs.com/package/valtio)
- https://github.com/pmndrs/valtio/blob/main/docs/how-tos/how-to-organize-actions.mdx

### [✅] add react xyflow dependency view

### add open telemetry

### [✅] write tests for different styles of inject markers

- inline

- inline destructure

- separate props interface

### [✅] interface-resolver.test.ts

### [✅] fix issue where when deleting .vite folder interface files break

- maybe one plugin doesnt use the project tsconfig properly

### [✅] 7frank/tdi2/tools/functional-di-enhanced-transformer.ts

- [✅] fixtures and work isolated test previously working implementation and the latest 2 commits
  - [✅] revert c11c95bbe07502336f68ddbc4aa413fb2f986009
  - [✅] revert 8a180ad8f47d098a3133fac7956f3a2052678f37
  - [✅] before these all but todo app where working. also "feature/enhance-di" is in an ok state but needs merging with main
- [ ]split test runner into setup and several "describe" per fixture
- [✅] bun test ./tools/functional-di-enhanced-transformer/functional-di-enhanced-transformer.test.ts
- [✅] bun test ./tools/functional-di-enhanced-transformer/comprehensive-functional-di-test.ts

- [✅]if enough test succeed and the dev is working again then separate function into logical blocks and separate files
- [❌] check test runner that it has tests for all fixtures

### [✅] transformer is hard bound

```tỳpescript
    // Add known token mappings
    this.tokenMap.set('EXAMPLE_API_TOKEN', 'EXAMPLE_API_TOKEN');

```

###

- convert whole project to turborepo
  - everything is one app one app

- di-config.ts contains static inits of our service which we also only want with the token approach not the approach that generates a dependency tree of all dependencies
- we should rather let it use the classname/interface/"generic interface" the initial tdi apporoach uses
- and pass the token diffrently if one "scope" is required

### [✅] class based autowiring probably is not working fully, add this from tdi again

### [✅] move generated code into ".di" - folder

### [✅] make inject a record based generic interface something like `Inject<{api:APIInterface<Foo>}>`

- this will allow us to potnetially disable errors via linter down the line
- something along the line of https://claude.ai/chat/50198f4c-258d-462e-b4cf-03fa2a0613b7

Service()
class UserService implements UserServiceInterface
{
public state ...;
loadUser(userId):void

}

// userId would no longer be passed to the
interface UserProfileProps{services:{userService:Inject<UserServiceInterface>} }

export function UserProfile({ services:{userService} }: ) {

React.useEffect(() => {
userService.loadUser(userId);
}, [userId]);

// Valtio automatically tracks these accesses for re-rendering
const user = useSnapshot(userService.state).users.get(userId);
const loading = useSnapshot(userService.state).loading.has(userId);

return loading ? <Spinner /> : <UserCard user={user} />;
}<|MERGE_RESOLUTION|>--- conflicted
+++ resolved
@@ -2,7 +2,6 @@
 
 ## ordered log
 
-<<<<<<< HEAD
 ### [❌] ecommerce example
 
 > our documentation should reference snippets of the actual implementation similar to enterprise example
@@ -29,19 +28,7 @@
 
 - maybe we can combine prefect with telegram to have something that allows us to use more of the subscriptin via mobile too
 
-=======
-### improve documentation
-
-- astro starlight
-- better structure
-- examples in di-test-harness
-- ./docs
-- ./monorepo/docs
-- ingore docs/SlideDecks
-- keep minimal doku in packages,apps,monorepo root, and root
-- consistent example accross all documentation "ecommerce application"
-
->>>>>>> 21ed2023
+
 ### [❌] add di-testing to basic example
 
 ### [❌] @Configration "bean"
@@ -439,7 +426,7 @@
 
 ## Done
 
-<<<<<<< HEAD
+
 ### [✅] improve documentation
 
 - [✅] adr section
@@ -461,8 +448,7 @@
 
 - [✅] search for redunancies
 
-=======
->>>>>>> 21ed2023
+
 ### [✅] lifecycle
 
 simlarly to angular we should have some form of lifecycle utility
@@ -472,10 +458,6 @@
 - ✅ ngOnDestroy — 60%
 - ✅ mount/unmount
 
-<<<<<<< HEAD
-=======
-
->>>>>>> 21ed2023
 ### [✅] @Scoped singleton|instance default singleton without settings scope
 
 ### [✅] fix tests
