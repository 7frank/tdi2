--- conflicted
+++ resolved
@@ -15,7 +15,6 @@
 
 **github.com/7frank**
 
-<<<<<<< HEAD
 **Follow along with slides**
 
 ![https://github.com/7frank/tdi2/blob/main/docs/SlideDecks/slides/Meetup-Leipzig.js/slides2.md](./frame.png)
@@ -66,58 +65,9 @@
 **Try these examples after the presentation - we'll do live coding together!**
 
 Note: I'll show you how to get started, and after the presentation we can do some live coding together. The basic example shows the core concepts, while the enterprise example demonstrates how this scales to complex business applications with proper separation between business logic and view state.
-=======
-
-
-**Follow along with slides**  
-
-![https://github.com/7frank/tdi2/blob/main/docs/SlideDecks/slides/Meetup-Leipzig.js/slides2.md](./frame.png)
-
-
-Note: Hello and welcome. Tonight we'll explore how coupling is one of the root causes of React's scaling problems and demonstrate a service injection solution that has the potential of bringing enterprise-grade architecture to React.
-
----
-
-## WHOAMI
-
-- developing software since 2003 privately or in companies
-- currently employed at [jambit.com](https://www.jambit.com/)
-  - doing fullstack,architecture and ai
-- collecting tech skills like others collect pokemon
-  - [roadmap.sh/u/7frank](https://roadmap.sh/u/7frank)
-
-> but for this presentation important infos are
-
-- jquery 2011-2017
-- react since 2018 on and off
-- angular, vue, java
-  - current favorite is svelte 5 with runes api
-
-Note: Companies: Frelancing, public german televion ARD/MDR, Check24 <br/><br/> I'll try to talk in english for the mayority of the time but might switch back to german in case i need to explain certain more complex details
-
----
-
-## Try It Yourself Right Now!
-
-**Basic Example - Get started in 2 minutes:**
-```bash
-npx degit 7frank/tdi2/examples/tdi2-basic-example di-react-example
-cd di-react-example
-npm i
-npm run dev
-```
-
-**Enterprise Example:**  
-https://github.com/7frank/tdi2/tree/main/examples/tdi2-enterprise-forms-example
-
->>>>>>> cff423d0
-
-**Features advanced patterns:**
-- Services for business logic
-- Controllers for view state logic  
-- Real-world enterprise forms
-
-<<<<<<< HEAD
+
+---
+
 ## Agenda
 
 **Tonight's Journey:**
@@ -147,43 +97,19 @@
 
 Note: (show of hands) Who likes react hooks. Let's start with the core problem. After years of React development, the same patterns keep breaking down at scale.
 
-=======
-**Try these examples after the presentation - we'll do live coding together!**
-
-Note: I'll show you how to get started, and after the presentation we can do some live coding together. The basic example shows the core concepts, while the enterprise example demonstrates how this scales to complex business applications with proper separation between business logic and view state.
-
----
-
-## The Problem: React at Scale
-
-**6 years of React development led to this realization:**
-
-_Hooks and props are fundamentally incompatible with enterprise architecture_
-
-- 🔥 **Component complexity** grows exponentially
-- 🔥 **Testing becomes nightmare** with mixed concerns
-- 🔥 **Team coordination** breaks down due to coupling
-
-**Tonight's thesis:** _Coupling is the root cause, dependency injection is the proven solution_
-
-Note: Let's start with the core problem. After years of React development, the same patterns keep breaking down at scale.
-
->>>>>>> cff423d0
 ---
 
 ## Example: The UserProfile Problem
-
-```typescript
+## Example: The UserProfile Problem
+
+```typescript
+// Typical React component - looks simple at first
 // Typical React component - looks simple at first
 function UserProfile({ userId }) {
   const [user, setUser] = useState(null);
   const [loading, setLoading] = useState(false);
   const [notifications, setNotifications] = useState([]);
-<<<<<<< HEAD
-
-=======
-  
->>>>>>> cff423d0
+
   useEffect(() => {
     setLoading(true);
     fetchUser(userId).then(user => {
@@ -192,6 +118,13 @@
       // Load related data
       fetchNotifications(user.id).then(setNotifications);
     });
+    setLoading(true);
+    fetchUser(userId).then(user => {
+      setUser(user);
+      setLoading(false);
+      // Load related data
+      fetchNotifications(user.id).then(setNotifications);
+    });
   }, [userId]);
 
   // Component handles UI AND business logic
@@ -215,17 +148,10 @@
 ```typescript
 // Real-world component after 6 months
 function UserProfile({
-<<<<<<< HEAD
   userId,
   theme,
   permissions,
   onUserUpdate,
-=======
-  userId, 
-  theme, 
-  permissions, 
-  onUserUpdate, 
->>>>>>> cff423d0
   onNotificationDismiss,
   showEditButton,
   editMode,
@@ -236,34 +162,25 @@
   const { themeClass } = useTheme(theme);
   const { canEdit } = usePermissions(permissions, user);
   const [editing, setEditing] = useState(editMode);
-<<<<<<< HEAD
-
-=======
-  
->>>>>>> cff423d0
+
   // Component coordinates multiple custom hooks
   // Still tightly coupled to all these concerns
 }
 ```
-<<<<<<< HEAD
 
 **Result:** Everytime someone touches the code base either your view or one of your hooks imports another hook
 
 > Because we are only using the mechanism react introduced for a problem react created in the first place
 
 Note: This is the inevitable evolution. Every new requirement adds more props, more hooks, more complexity. 
-=======
-
-**Result:** Exponential complexity, impossible testing, tight coupling
-
-Note: This is the inevitable evolution. Every new requirement adds more props, more hooks, more complexity.
->>>>>>> cff423d0
 
 ---
 
 ## Backend Solved This: Spring Boot
+## Backend Solved This: Spring Boot
 
 ```java
+// Clean separation of concerns
 // Clean separation of concerns
 @RestController
 public class UserController {
@@ -272,21 +189,19 @@
 
     @GetMapping("/users/{id}")
     public User getUser(@PathVariable String id) {
+    public User getUser(@PathVariable String id) {
         return userService.findById(id); // Pure delegation
     }
 }
 
 @Service
 public class UserService {
-<<<<<<< HEAD
     @Autowired
-=======
-    @Autowired 
->>>>>>> cff423d0
     private UserRepository repository;
 
     public User findById(String id) {
         return repository.findById(id); // Pure business logic
+        return repository.findById(id); // Pure business logic
     }
 }
 ```
@@ -294,24 +209,21 @@
 **Benefits:** Single responsibility, easy testing, loose coupling
 
 Note: Backend development solved this decades ago with dependency injection. Controllers handle HTTP, services handle business logic. Although Type erasure requires @Qualifier Annotation
+**Benefits:** Single responsibility, easy testing, loose coupling
+
+Note: Backend development solved this decades ago with dependency injection. Controllers handle HTTP, services handle business logic. Although Type erasure requires @Qualifier Annotation
 
 ---
 
 ## Angular Also Solved This: Dependency Injection
+## Angular Also Solved This: Dependency Injection
 
 ```typescript
 // Angular service
-<<<<<<< HEAD
 @Injectable({ providedIn: "root" })
 export class UserService {
   constructor(private http: HttpClient) {}
 
-=======
-@Injectable({ providedIn: 'root' })
-export class UserService {
-  constructor(private http: HttpClient) {}
-  
->>>>>>> cff423d0
   getUser(id: string): Observable<User> {
     return this.http.get<User>(`/api/users/${id}`);
   }
@@ -319,7 +231,6 @@
 
 // Angular component
 @Component({
-<<<<<<< HEAD
   selector: "user-profile",
   template: `<div>{{ (user$ | async)?.name }}</div>`,
 })
@@ -328,16 +239,6 @@
 
   constructor(private userService: UserService) {}
 
-=======
-  selector: 'user-profile',
-  template: `<div>{{ (user$ | async)?.name }}</div>`
-})
-export class UserProfileComponent {
-  user$: Observable<User>;
-  
-  constructor(private userService: UserService) {}
-  
->>>>>>> cff423d0
   ngOnInit() {
     this.user$ = this.userService.getUser(this.userId);
   }
@@ -353,22 +254,29 @@
 ## The Solution: Service Injection for React
 
 **Core Concept:** Components depend on services, not implementations
-
-```typescript
+**Angular got it right:** Services injected, components focus on templates
+
+Note: Angular solved this from day one with dependency injection. Services handle business logic, components handle templates. React missed this architectural lesson. Although Angular uses token and class based injection.
+
+---
+
+## The Solution: Service Injection for React
+
+**Core Concept:** Components depend on services, not implementations
+
+```typescript
+// 1. Define what the component needs
 // 1. Define what the component needs
 interface UserServiceInterface {
   state: { user: User | null; loading: boolean };
+  state: { user: User | null; loading: boolean };
   loadUser(id: string): Promise<void>;
 }
 
 // 2. Component becomes pure template
 function UserProfile({ userService }: { userService: Inject<UserServiceInterface> }) {
   const { user, loading } = userService.state;
-<<<<<<< HEAD
-
-=======
-  
->>>>>>> cff423d0
+
   return loading ? <Spinner /> : <div>{user?.name}</div>;
 }
 
@@ -376,15 +284,13 @@
 @Service()
 class UserService implements UserServiceInterface {
   state = { user: null, loading: false };
-<<<<<<< HEAD
-
-=======
-  
->>>>>>> cff423d0
+
   async loadUser(id: string): Promise<void> {
     this.state.loading = true;
     this.state.user = await fetch(`/api/users/${id}`).then(r => r.json());
     this.state.loading = false;
+    this.state.user = await fetch(`/api/users/${id}`).then(r => r.json());
+    this.state.loading = false;
   }
 }
 ```
@@ -396,8 +302,16 @@
 ## Key Advantage: Services Work Everywhere
 
 **Services are framework-agnostic and composable through DI:**
-
-```typescript
+Note: This is the core insight - separate UI from business logic using service injection, just like backend frameworks do.
+
+---
+
+## Key Advantage: Services Work Everywhere
+
+**Services are framework-agnostic and composable through DI:**
+
+```typescript
+// UserService can inject other services and work outside React
 // UserService can inject other services and work outside React
 @Service()
 class UserService implements UserServiceInterface {
@@ -406,28 +320,17 @@
     @Inject() private logger: LoggerInterface,
     @Inject() private cache: CacheInterface
   ) {}
-<<<<<<< HEAD
 
   async loadUser(id: string): Promise<void> {
     this.logger.info(`Loading user ${id}`);
 
-=======
-  
-  async loadUser(id: string): Promise<void> {
-    this.logger.info(`Loading user ${id}`);
-    
->>>>>>> cff423d0
     // Check cache first
     const cached = this.cache.get(`user-${id}`);
     if (cached) {
       this.state.user = cached;
       return;
     }
-<<<<<<< HEAD
-
-=======
-    
->>>>>>> cff423d0
+
     // Load from API
     this.state.loading = true;
     this.state.user = await this.apiClient.get(`/users/${id}`);
@@ -437,50 +340,16 @@
 }
 
 // Use in React, Node.js, testing, anywhere!
-<<<<<<< HEAD
 const userService = container.get<UserServiceInterface>("UserService");
-=======
-const userService = container.get<UserServiceInterface>('UserService');
->>>>>>> cff423d0
 ```
 
 **Benefits:** Testable, reusable, composable business logic independent of React
 
-<<<<<<< HEAD
 Note: This is huge - your business logic becomes completely portable. Same service works in React components, Node.js scripts, tests, CLI tools. True separation of concerns through dependency injection. A sign for good architecture is that you can replace parts easily.
-=======
-Note: This is huge - your business logic becomes completely portable. Same service works in React components, Node.js scripts, tests, CLI tools. True separation of concerns through dependency injection.
->>>>>>> cff423d0
 
 ---
 
 ## SOLID Principles: React vs Service Injection
-<<<<<<< HEAD
-=======
-
-| **SOLID Principle** | **Traditional React** | **Service Injection** |
-|---------------------|------------------------|----------------------|
-| **S**ingle Responsibility | ❌ Components handle UI + business logic + state management | ✅ Components = UI, Services = business logic |
-| **O**pen/Closed | ❌ Adding features requires modifying components | ✅ Extend through new services, modify through interfaces |
-| **L**iskov Substitution | ❌ No clear contracts, prop drilling breaks substitution | ✅ Interface-based injection enables true substitution |
-| **I**nterface Segregation | ❌ Components depend on everything via props | ✅ Components depend only on needed service interfaces |
-| **D**ependency Inversion | ❌ Components depend on concrete implementations | ✅ Components depend on abstractions (interfaces) |
-
-**Traditional React violates every SOLID principle. Service injection follows them all.**
-
-```typescript
-// SOLID compliance example
-interface UserServiceInterface { /* minimal interface */ }
-interface NotificationServiceInterface { /* focused interface */ }
-
-function UserProfile({ userService }: { userService: Inject<UserServiceInterface> }) {
-  // Single responsibility: just UI rendering
-  // Depends on abstraction, not implementation
-}
-```
-
-Note: This is why React feels chaotic at scale - it fundamentally violates established software engineering principles. Service injection brings SOLID principles to React development.
->>>>>>> cff423d0
 
 | **SOLID Principle**       | **Traditional React**                                       | **Service Injection**                                     |
 | ------------------------- | ----------------------------------------------------------- | --------------------------------------------------------- |
@@ -490,15 +359,9 @@
 | **I**nterface Segregation | ❌ Components depend on everything via props                | ✅ Components depend only on needed service interfaces    |
 | **Dependency Inversion**  | ❌ Components depend on concrete implementations            | ✅ Components depend on abstractions (interfaces)         |
 
-<<<<<<< HEAD
 **Traditional React violates every SOLID principle. Service injection follows them all.**
-=======
-## The Magic: Compile-Time Transformation
->>>>>>> cff423d0
-
-**You write this:**
-```typescript
-<<<<<<< HEAD
+
+```typescript
 // SOLID compliance example
 interface UserServiceInterface {
   /* minimal interface */
@@ -550,43 +413,8 @@
 ## Testing Becomes Trivial
 
 **Service Testing:** Pure business logic
-=======
-function UserProfile({ userService }: { userService: Inject<UserServiceInterface> }) {
-  return <div>{userService.state.user?.name}</div>;
-}
-```
-
-**TDI2 transforms it to this:**
-```typescript
-function UserProfile() {
-  const userService = useService('UserService');        // Auto-injected
-  const userSnap = useSnapshot(userService.state);      // Reactive state
-  return <div>{userSnap.user?.name}</div>;
-}
-```
-
-**Result:** Less props, automatic reactivity, surgical re-rendering
-
-Note: The transformation happens at build time. You write clean code, the framework handles the plumbing.
-
----
-
-## Easy Migration: Start Small, Scale Up
-
-**Add TDI2 to existing React codebases incrementally:**
-
-### **1. Install & Configure**
-```bash
-npm install @tdi2/di-core @tdi2/vite-plugin-di valtio
-```
-
-### **2. Pick One Painful Component**
-Your existing component with 20+ props and complex hooks
->>>>>>> cff423d0
-
-### **3. Extract One Service**
-```typescript
-<<<<<<< HEAD
+
+```typescript
 it("should load user correctly", async () => {
   const mockRepo = { getUser: jest.fn().mockResolvedValue(mockUser) };
   const userService = new UserService(mockRepo);
@@ -616,56 +444,6 @@
 
 - DI-aware testing utilities
 - Service-focused component testing helpers
-=======
-@Service()
-class UserService { /* move business logic here */ }
-```
-
-### **4. Transform Component**
-```typescript
-function UserDashboard({ userService }) { /* much simpler */ }
-```
-
-**✅ One-time setup, then incremental migration**  
-**✅ Works alongside existing React patterns**  
-**✅ Immediate benefits for each migrated component**
-
-Note: You don't need to rewrite your entire app. Start with your most painful component, extract one service, see the benefits immediately. Then gradually expand the pattern.
-
----
-
-## Testing Becomes Trivial
-
-**Service Testing:** Pure business logic
-```typescript
-it('should load user correctly', async () => {
-  const mockRepo = { getUser: jest.fn().mockResolvedValue(mockUser) };
-  const userService = new UserService(mockRepo);
-  
-  await userService.loadUser('123');
-  
-  expect(userService.state.user).toBe(mockUser);
-  expect(mockRepo.getUser).toHaveBeenCalledWith('123');
-});
-```
-
-**Component Testing:** Pure UI
-```typescript
-it('should render user name', () => {
-  const mockService = { state: { user: { name: 'John' }, loading: false } };
-  
-  render(<UserProfile userService={mockService} />);
-  
-  expect(screen.getByText('John')).toBeInTheDocument();
-});
-```
-
-**Result:** Fast, isolated, comprehensive testing
-
-**Coming Soon:** `@tdi2/di-testing` package with:
-- DI-aware testing utilities
-- Service-focused component testing helpers  
->>>>>>> cff423d0
 - Behavior-driven testing patterns for services
 
 Note: Testing becomes simple - mock the service for components, mock dependencies for services. No React complexity. We're also working on specialized testing utilities to make this even easier.
@@ -673,7 +451,6 @@
 ---
 
 ## Key Benefits
-<<<<<<< HEAD
 
 ### 🎯 **Less Props Drama**
 
@@ -689,19 +466,6 @@
 
 ### 🚀 **Familiar Patterns**
 
-=======
-
-### 🎯 **Less Props Drama**
-Components get exactly what they need via injection
-
-### 🧪 **Easier Testing** 
-Separate UI tests from business logic tests
-
-### 🔧 **Flexibility Through Decoupling**
-Less code touched per change reduces merge conflicts
-
-### 🚀 **Familiar Patterns**
->>>>>>> cff423d0
 If you know Spring Boot, you already understand TDI2
 
 Note: These are the core benefits that make service injection compelling for React development.
@@ -709,20 +473,12 @@
 ---
 
 ## Before: Traditional React UserProfile
-<<<<<<< HEAD
 
 **Traditional React:**
-=======
->>>>>>> cff423d0
-
-**Traditional React:**
+
 ```typescript
 function UserProfile({
-<<<<<<< HEAD
   userId, theme, permissions, onUserUpdate,
-=======
-  userId, theme, permissions, onUserUpdate, 
->>>>>>> cff423d0
   onNotificationDismiss, showEditButton, editMode, // ... 20+ more props
 }) {
   const { user, loading, error } = useUser(userId);
@@ -730,17 +486,10 @@
   const { themeClass } = useTheme(theme);
   const { canEdit } = usePermissions(permissions, user);
   const [editing, setEditing] = useState(editMode);
-<<<<<<< HEAD
 
   if (loading) return <div className="spinner">Loading...</div>;
   if (error) return <div className="error">{error.message}</div>;
 
-=======
-  
-  if (loading) return <div className="spinner">Loading...</div>;
-  if (error) return <div className="error">{error.message}</div>;
-  
->>>>>>> cff423d0
   return (
     <div className={`user-profile ${themeClass}`}>
       <h2>{user?.name}</h2>
@@ -748,11 +497,7 @@
       {canEdit && showEditButton && (
         <button onClick={() => setEditing(!editing)}>Edit</button>
       )}
-<<<<<<< HEAD
       <NotificationList
-=======
-      <NotificationList 
->>>>>>> cff423d0
         notifications={notifications}
         onDismiss={onNotificationDismiss}
       />
@@ -766,13 +511,9 @@
 ---
 
 ## After: Service Injection UserProfile
-<<<<<<< HEAD
 
 **Service Injection:**
-=======
->>>>>>> cff423d0
-
-**Service Injection:**
+
 ```typescript
 function UserProfile({
   userService,
@@ -789,17 +530,10 @@
   const { notifications } = notificationService.state;
   const { currentTheme } = themeService.state;
   const { canEdit } = permissionService.state;
-<<<<<<< HEAD
 
   if (loading) return <div className="spinner">Loading...</div>;
   if (error) return <div className="error">{error}</div>;
 
-=======
-  
-  if (loading) return <div className="spinner">Loading...</div>;
-  if (error) return <div className="error">{error}</div>;
-  
->>>>>>> cff423d0
   return (
     <div className={`user-profile ${currentTheme}`}>
       <h2>{user?.name}</h2>
@@ -807,11 +541,7 @@
       {canEdit && (
         <button onClick={() => userService.toggleEditMode()}>Edit</button>
       )}
-<<<<<<< HEAD
       <NotificationList
-=======
-      <NotificationList 
->>>>>>> cff423d0
         notifications={notifications}
         onDismiss={(id) => notificationService.dismiss(id)}
       />
@@ -825,14 +555,9 @@
 ---
 
 ## How TDI2 Works
-<<<<<<< HEAD
 
 **Built on proven technologies:**
 
-=======
-
-**Built on proven technologies:**
->>>>>>> cff423d0
 - **Vite Plugin** - Compile-time code transformation
 - **Valtio** - Reactive state (2.9kb, faster than Redux)
 - **TypeScript** - Interface-based dependency resolution
@@ -849,34 +574,22 @@
 > Already setup for you in the code examples mentioned earlier
 
 **1. Install TDI2**
-<<<<<<< HEAD
-
-=======
->>>>>>> cff423d0
+
 ```bash
 npm install @tdi2/di-core @tdi2/vite-plugin-di valtio
 ```
 
 **2. Configure Vite**
-<<<<<<< HEAD
 
 ```typescript
 import { diEnhancedPlugin } from "@tdi2/vite-plugin-di";
 
 export default defineConfig({
   plugins: [diEnhancedPlugin(), react()],
-=======
-```typescript
-import { diEnhancedPlugin } from '@tdi2/vite-plugin-di';
-
-export default defineConfig({
-  plugins: [diEnhancedPlugin(), react()]
->>>>>>> cff423d0
 });
 ```
 
 **3. Create your first service**
-<<<<<<< HEAD
 
 ```typescript
 interface MyServiceInterface {
@@ -908,28 +621,12 @@
 ```
 
 Note: Getting started is straightforward. Add the plugin, create services, use them in components. You don't need to rewrite your entire app. Start with your most painful component, extract one service, see the benefits immediately. Then gradually expand the pattern.
-=======
-```typescript
-@Service()
-class MyService { state = { count: 0 }; }
-```
-
-**4. Use it in components**
-```typescript
-function MyComponent({ myService }: { myService: Inject<MyService> }) {
-  return <div>{myService.state.count}</div>;
-}
-```
-
-Note: Getting started is straightforward. Add the plugin, create services, use them in components.
->>>>>>> cff423d0
 
 ---
 
 ## Ready to Try?
 
 **🚀 Resources:**
-<<<<<<< HEAD
 
 - **GitHub:** github.com/7frank/tdi2
 - **Examples:** Working demos you can run today
@@ -937,13 +634,6 @@
 
 **🎯 Next Steps:**
 
-=======
-- **GitHub:** github.com/7frank/tdi2
-- **Examples:** Working demos you can run today
-- **Documentation:** Step-by-step guides
-
-**🎯 Next Steps:**
->>>>>>> cff423d0
 1. Try the basic example
 2. Extract one service from your most complex component
 3. Experience the difference
@@ -957,7 +647,6 @@
 <img src="./frame.png" alt="QR Code" style="position: absolute; top: 50px; right: 50px; width: 250px; height: 250px;">
 
 **Common questions:**
-<<<<<<< HEAD
 
 - "How does this work with our existing state management?"
 - "Can we migrate incrementally?"
@@ -966,15 +655,6 @@
 
 **Let's discuss your specific React pain points and how service injection could help**
 
-=======
-- "How does this work with our existing state management?"
-- "Can we migrate incrementally?"  
-- "What about server-side rendering?"
-- "How do we convince the team?"
-
-**Let's discuss your specific React pain points and how service injection could help**
-
->>>>>>> cff423d0
 **After Q&A: Live coding session**
 
 **Contact:** github.com/7frank - Questions and collaboration welcome!
@@ -986,8 +666,10 @@
 ## Thank You Leipzig.js!
 
 ### Ready to Escape Props Hell?
+### Ready to Escape Props Hell?
 
 **The future of React architecture starts with conversations like this**
+**The future of React architecture starts with conversations like this**
 
 _Let's make React truly enterprise-ready together!_
 
@@ -995,4 +677,9 @@
 
 **Next: Live coding session**
 
+Note: Thank you for your attention. I'm excited to discuss this further and hear your thoughts on bringing enterprise architecture patterns to React.
+**🔗 github.com/7frank/tdi2**
+
+**Next: Live coding session**
+
 Note: Thank you for your attention. I'm excited to discuss this further and hear your thoughts on bringing enterprise architecture patterns to React.