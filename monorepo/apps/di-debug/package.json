{
  "name": "@tdi2/di-debug",
  "version": "3.2.0",
  "description": "TDI2 Debug Tools - CLI and Web Dashboard for DI Analysis",
  "type": "module",
  "main": "./dist/index.js",
  "types": "./dist/index.d.ts",
  "bin": {
    "tdi2": "./bin/cli.js"
  },
  "exports": {
    ".": {
      "import": "./dist/index.js",
      "types": "./dist/index.d.ts"
    },
    "./container-analytics": {
      "import": "./dist/utils/container-analytics.js",
      "types": "./dist/utils/container-analytics.d.ts"
    }
  },
  "files": [
    "dist/",
    "bin/"
  ],
  "scripts": {
    "dev": "vite",
    "build": "vite build && tsup",
    "build:cli": "tsup",
    "build:dashboard": "vite build",
    "preview": "vite preview",
    "test": "echo 'No tests configured yet'",
    "lint": "echo 'No linting configured yet'",
    "clean": "rm -rf dist",
    "tdi2": "./bin/cli.js",
    "prepublishOnly": "npm run clean && npm run build"
  },
  "keywords": [
    "dependency-injection",
    "typescript",
    "debugging",
    "analytics",
    "cli"
  ],
  "author": "TDI2 Team",
  "license": "MIT",
  "dependencies": {
    "@tdi2/di-core": "workspace:*",
    "@types/diff": "^8.0.0",
    "@types/express": "^4.17.21",
    "chokidar": "^4.0.3",
    "cmd-ts": "^0.13.0",
    "diff": "^8.0.2",
    "express": "^4.21.2",
    "open": "^10.2.0",
    "ts-morph": "^21.0.1",
    "ws": "^8.18.3",
    "react": "^19.0.0",
    "react-dom": "^19.0.0",
    "valtio": "^2.1.2",
<<<<<<< HEAD
    "d3": "^7.8.5"
=======
    "d3": "^7.8.5",
    "ts-node": "^10.9.2"
>>>>>>> 80979efe
  },
  "devDependencies": {
    "@tdi2/vite-plugin-di": "workspace:*",
    "@types/bun": "latest",
    "@types/d3": "^7.4.3",
    "@types/node": "^20.0.0",
    "@types/react": "^19.1.2",
    "@types/react-dom": "^19.1.2",
    "@types/ws": "^8.18.1",
    "@vitejs/plugin-react": "^4.4.1",
<<<<<<< HEAD
    "typescript": "~5.8.3",
    "tsup": "^8.5.0",
=======
    "tsup": "^8.5.0",
    "typescript": "~5.8.3",
>>>>>>> 80979efe
    "vite": "^6.0.0"
  },
  "engines": {
    "node": ">=18.0.0"
  }
}<|MERGE_RESOLUTION|>--- conflicted
+++ resolved
@@ -28,9 +28,15 @@
     "build:cli": "tsup",
     "build:dashboard": "vite build",
     "preview": "vite preview",
+    "dev": "vite",
+    "build": "vite build && tsup",
+    "build:cli": "tsup",
+    "build:dashboard": "vite build",
+    "preview": "vite preview",
     "test": "echo 'No tests configured yet'",
     "lint": "echo 'No linting configured yet'",
     "clean": "rm -rf dist",
+    "tdi2": "./bin/cli.js",
     "tdi2": "./bin/cli.js",
     "prepublishOnly": "npm run clean && npm run build"
   },
@@ -57,29 +63,23 @@
     "react": "^19.0.0",
     "react-dom": "^19.0.0",
     "valtio": "^2.1.2",
-<<<<<<< HEAD
     "d3": "^7.8.5"
-=======
-    "d3": "^7.8.5",
-    "ts-node": "^10.9.2"
->>>>>>> 80979efe
   },
   "devDependencies": {
     "@tdi2/vite-plugin-di": "workspace:*",
+    "@tdi2/vite-plugin-di": "workspace:*",
     "@types/bun": "latest",
+    "@types/d3": "^7.4.3",
     "@types/d3": "^7.4.3",
     "@types/node": "^20.0.0",
     "@types/react": "^19.1.2",
     "@types/react-dom": "^19.1.2",
+    "@types/react": "^19.1.2",
+    "@types/react-dom": "^19.1.2",
     "@types/ws": "^8.18.1",
     "@vitejs/plugin-react": "^4.4.1",
-<<<<<<< HEAD
     "typescript": "~5.8.3",
     "tsup": "^8.5.0",
-=======
-    "tsup": "^8.5.0",
-    "typescript": "~5.8.3",
->>>>>>> 80979efe
     "vite": "^6.0.0"
   },
   "engines": {
