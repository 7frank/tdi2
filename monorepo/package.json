{
  "name": "tdi2",
  "private": true,
  "scripts": {
    "build": "turbo run build",
    "dev": "turbo run dev",
    "test": "turbo run test",
    "lint": "turbo run lint",
    "check-types": "turbo run check-types",
    "format": "prettier --write \"**/*.{ts,tsx,md}\"",
<<<<<<< HEAD
    "clean": "turbo run clean",
    "clean:deps": "rm -rf node_modules && rm -rf packages/*/node_modules && rm -rf apps/*/node_modules"
=======
    "check-types": "turbo run check-types",
    "publish:packages": "turbo run publish:package && changeset tag",
    "1-changeset": "changeset",
    "2-version": "changeset version && bun update",
    "3-release": "bun run build && bun run publish:packages && changeset tag",
    "rm": "find . -maxdepth 3 -type d -name \"node_modules\" -exec rm -rf {} +",
    "docs:dev": "cd apps/docs-starlight && bun run dev",
    "docs:build": "cd apps/docs-starlight && bun run build",
    "docs:preview": "cd apps/docs-starlight && bun run preview"
>>>>>>> d878d867
  },
  "devDependencies": {
    "@changesets/changelog-github": "^0.5.1",
    "@changesets/cli": "^2.29.7",
    "prettier": "^3.6.2",
    "turbo": "^2.5.8",
    "typescript": "5.8.2"
  },
  "engines": {
    "node": ">=18"
  },
  "packageManager": "bun@1.2.17",
  "workspaces": [
    "apps/*",
    "packages/*"
  ],
  "dependencies": {
    "tsup": "^8.5.0"
  }
}<|MERGE_RESOLUTION|>--- conflicted
+++ resolved
@@ -8,12 +8,8 @@
     "lint": "turbo run lint",
     "check-types": "turbo run check-types",
     "format": "prettier --write \"**/*.{ts,tsx,md}\"",
-<<<<<<< HEAD
     "clean": "turbo run clean",
-    "clean:deps": "rm -rf node_modules && rm -rf packages/*/node_modules && rm -rf apps/*/node_modules"
-=======
-    "check-types": "turbo run check-types",
-    "publish:packages": "turbo run publish:package && changeset tag",
+    "clean:deps": "rm -rf node_modules && rm -rf packages/*/node_modules && rm -rf apps/*/node_modules",
     "1-changeset": "changeset",
     "2-version": "changeset version && bun update",
     "3-release": "bun run build && bun run publish:packages && changeset tag",
@@ -21,7 +17,7 @@
     "docs:dev": "cd apps/docs-starlight && bun run dev",
     "docs:build": "cd apps/docs-starlight && bun run build",
     "docs:preview": "cd apps/docs-starlight && bun run preview"
->>>>>>> d878d867
+
   },
   "devDependencies": {
     "@changesets/changelog-github": "^0.5.1",
