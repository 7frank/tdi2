--- conflicted
+++ resolved
@@ -114,49 +114,28 @@
       defineTransformationTest("multiple-components", FIXTURES_DIR)
     );
 
-<<<<<<< HEAD
     // Complex destructuring edge cases, skipped until normalization is improved
     it.skip(
-=======
-    // Complex destructuring edge cases
-    it(
->>>>>>> 65ba9a51
       "should handle nested destructuring with rest parameters",
       defineTransformationTest("nested-destructuring-with-rest", FIXTURES_DIR)
     );
 
-<<<<<<< HEAD
-    it.skip(
-=======
-    it(
->>>>>>> 65ba9a51
+    it.skip(
       "should handle aliasing with rest parameters and DI services",
       defineTransformationTest("aliasing-with-rest-and-di", FIXTURES_DIR)
     );
 
-<<<<<<< HEAD
-    it.skip(
-=======
-    it(
->>>>>>> 65ba9a51
+    it.skip(
       "should handle multiple rest parameters with mixed DI and non-DI",
       defineTransformationTest("multiple-rest-mixed-di", FIXTURES_DIR)
     );
 
-<<<<<<< HEAD
-    it.skip(
-=======
-    it(
->>>>>>> 65ba9a51
+    it.skip(
       "should handle default values with rest parameters and DI",
       defineTransformationTest("defaults-with-rest-and-di", FIXTURES_DIR)
     );
 
-<<<<<<< HEAD
-    it.skip(
-=======
-    it(
->>>>>>> 65ba9a51
+    it.skip(
       "should handle dynamic destructuring patterns",
       defineTransformationTest("dynamic-destructuring", FIXTURES_DIR)
     );
