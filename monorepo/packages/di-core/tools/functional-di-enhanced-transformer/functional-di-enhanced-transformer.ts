// tools/functional-di-enhanced-transformer/functional-di-enhanced-transformer.ts - UPDATED to use TransformationPipeline

import { 
  Project, 
  SourceFile, 
  FunctionDeclaration,
  VariableDeclaration,
  ArrowFunction,
  ParameterDeclaration,
  Node,
} from 'ts-morph';
import * as path from 'path';
import { ConfigManager } from '../config-manager';
import type { TransformedContent } from '../shared/shared-types';

// Use shared components
import { SharedDependencyExtractor } from '../shared/SharedDependencyExtractor';
import { SharedServiceRegistry } from '../shared/SharedServiceRegistry';
import { SharedTypeResolver } from '../shared/SharedTypeResolver';
import type { 
  SharedTransformationOptions,
  TransformationCandidate,
  TransformationResult,
  TransformationSummary,
  TransformationError,
  TransformationWarning,
  FunctionComponentMetadata
} from '../shared/shared-types';

import { IntegratedInterfaceResolver } from "../interface-resolver/integrated-interface-resolver";

// Use the new transformation pipeline
import { TransformationPipeline, TransformationPipelineOptions } from './transformation-pipeline';
import { ImportManager } from './import-manager';
import { DebugFileGenerator } from './debug-file-generator';
import { DiInjectMarkers } from './di-inject-markers';

// Import configuration processing capabilities
import { ConfigurationProcessor } from '../config-processor/index';
import { BeanFactoryGenerator } from '../config-processor/bean-factory-generator';
import type { ConfigurationMetadata } from '../../src/types';

interface TransformerOptions {
  scanDirs?: string[];
  outputDir?: string;
  generateDebugFiles?: boolean;
  verbose?: boolean;
  customSuffix?: string;
  enableParameterNormalization?: boolean;
  generateFallbacks?: boolean;
}

export class FunctionalDIEnhancedTransformer {
  private project: Project;
  private options: SharedTransformationOptions;
  private configManager: ConfigManager;
  private interfaceResolver: IntegratedInterfaceResolver;
  
  // Shared components
  private dependencyExtractor: SharedDependencyExtractor;
  private serviceRegistry: SharedServiceRegistry;
  private typeResolver: SharedTypeResolver;
  
  // NEW: Transformation pipeline for normalization and DI transformation
  private transformationPipeline: TransformationPipeline;
  
  // Keep existing functional-specific components
  private importManager: ImportManager;
  private debugFileGenerator: DebugFileGenerator;
  
  // NEW: Configuration processing components
  private configurationProcessor: ConfigurationProcessor;
  private beanFactoryGenerator: BeanFactoryGenerator;
  
  // Transformation state
  private transformationCandidates: TransformationCandidate[] = [];
  private transformedFiles: Map<string, string> = new Map();
  private transformationCount = 0;
  private errors: TransformationError[] = [];
  private warnings: TransformationWarning[] = [];
  private configurations: ConfigurationMetadata[] = [];

  constructor(options: TransformerOptions = {}) {
    if (!options.scanDirs || options.scanDirs.length === 0) {
      throw new Error('FunctionalDIEnhancedTransformer requires scanDirs option with at least one directory');
    }

    this.options = {
<<<<<<< HEAD
      srcDir: './src',
=======
>>>>>>> 65ba9a51
      outputDir: './src/generated',
      verbose:  false,
      enableInterfaceResolution: true,
      enableInheritanceDI: true,
      enableStateDI: true,
      customSuffix: undefined,
      generateDebugFiles: false,
<<<<<<< HEAD
      ...options
    };
=======
      ...options,
      scanDirs: options.scanDirs
    } as any;
>>>>>>> 65ba9a51

    this.project = new Project({
      tsConfigFilePath: './tsconfig.json',
      useInMemoryFileSystem: false
    });

    // Initialize ConfigManager
    this.configManager = new ConfigManager({
      scanDirs: this.options.scanDirs,
      outputDir: this.options.outputDir,
      enableFunctionalDI: true,
      verbose: this.options.verbose,
      customSuffix: this.options.customSuffix
    });

    // Initialize InterfaceResolver with all scan directories
    this.interfaceResolver = new IntegratedInterfaceResolver({
      verbose: this.options.verbose,
      scanDirs: this.options.scanDirs,
      enableInheritanceDI: this.options.enableInheritanceDI,
      enableStateDI: this.options.enableStateDI
    });

    // Initialize shared components
    this.typeResolver = new SharedTypeResolver(this.interfaceResolver, {
      verbose: this.options.verbose
    });

    this.dependencyExtractor = new SharedDependencyExtractor(this.typeResolver, {
      verbose: this.options.verbose,
      scanDirs: this.options.scanDirs
    });

    this.serviceRegistry = new SharedServiceRegistry(this.configManager, {
      verbose: this.options.verbose
    });

    // Initialize transformation pipeline with enhanced options
    const pipelineOptions: TransformationPipelineOptions = {
      verbose: this.options.verbose,
      generateFallbacks: options.generateFallbacks !== false, // Default to true
      preserveTypeAnnotations: true,
      interfaceResolver: this.interfaceResolver // Pass interface resolver for dependency resolution
    };
    this.transformationPipeline = new TransformationPipeline(pipelineOptions);

    // Initialize functional-specific components
    const functionalOptions = {
      scanDirs: this.options.scanDirs,
      outputDir: this.options.outputDir,
      generateDebugFiles: options.generateDebugFiles,
      verbose: this.options.verbose
    };

    this.importManager = new ImportManager(functionalOptions);
    this.debugFileGenerator = new DebugFileGenerator(this.configManager, functionalOptions);
    
    // Initialize configuration processing components
    this.configurationProcessor = new ConfigurationProcessor({
      scanDirs: this.options.scanDirs,
      verbose: this.options.verbose
    });
    
    this.beanFactoryGenerator = new BeanFactoryGenerator({
      verbose: this.options.verbose
    });
  }

  async transformForBuild(): Promise<Map<string, string>> {
    const result = await this.transform();
    return result.transformedFiles as any;
  }

  async transform(): Promise<TransformationResult> {
    const startTime = Date.now();

    if (this.options.verbose) {
      console.log('🎯 Starting enhanced functional DI transformation with parameter normalization...');
    }

    try {
      // Phase 1: Scan and resolve interfaces using shared logic
      await this.scanAndResolveInterfaces();

      // Phase 2: Process configuration classes with @Bean methods
      await this.processConfigurationClasses();

      // Phase 3: Find React functional components
      await this.findFunctionalComponents();

      // Phase 4: Transform components using the new pipeline
      await this.transformComponentsWithPipeline();

      // Phase 5: Register discovered services (including beans)
      await this.registerDiscoveredServices();

      // Phase 6: Generate debug files if requested
      if ((this.options as any).generateDebugFiles) {
        await this.debugFileGenerator.generateDebugFiles(this.transformedFiles);
      }

      const endTime = Date.now();

      if (this.options.verbose) {
        console.log(`✅ Enhanced transformation completed: ${this.transformationCount} functions in ${this.transformedFiles.size} files`);
        console.log(`🏗️  Config directory: ${this.configManager.getConfigDir()}`);
        console.log(`⏱️  Duration: ${endTime - startTime}ms`);
        
        this.logTransformationStatistics();
      }

      return this.createTransformationResult(startTime, endTime);

    } catch (error) {
      this.errors.push({
        type: 'configuration-error' as any,
        message: error instanceof Error ? error.message : 'Unknown transformation error',
        details: error
      });

      throw error;
    }
  }

  private async scanAndResolveInterfaces(): Promise<void> {
    if (this.options.verbose) {
      console.log('🔍 Scanning project for interfaces using shared resolver...');
    }

    await this.interfaceResolver.scanProject();

    const validation = this.interfaceResolver.validateDependencies();
    if (!validation.isValid) {
      if (this.options.verbose) {
        console.warn('⚠️  Some dependencies may not be resolvable:');
        validation.missingImplementations.forEach(missing => {
          console.warn(`  - Missing: ${missing}`);
        });
      }

      validation.missingImplementations.forEach(missing => {
        this.warnings.push({
          type: 'optional-missing',
          message: `Missing implementation: ${missing}`,
          suggestion: 'Ensure all required services are implemented and decorated with @Service'
        });
      });
    }
  }

  private async processConfigurationClasses(): Promise<void> {
    if (this.options.verbose) {
      console.log('🏗️  Phase 2: Processing @Configuration classes and @Bean methods...');
    }

    try {
      // Process all configuration classes
      this.configurations = await this.configurationProcessor.processConfigurations();

      if (this.configurations.length > 0) {
        // Generate DI configuration entries for beans
        const beanDIMap = this.beanFactoryGenerator.generateDIConfiguration(this.configurations);

        // Add bean entries to the service registry
        for (const [token, config] of Object.entries(beanDIMap)) {
          if (config?.interfaceName) {
            // Register the bean as an implementation of its interface
            this.serviceRegistry.registerBeanImplementation(token, config.interfaceName, config);
          }
        }

        if (this.options.verbose) {
          console.log(`✅ Processed ${this.configurations.length} configuration classes`);
          console.log(`🫘 Generated ${Object.keys(beanDIMap).length} bean factories`);
          
          // Log configuration details
          for (const config of this.configurations) {
            console.log(`  📦 ${config.className}: ${config.beans.length} beans`);
          }
        }
      } else {
        if (this.options.verbose) {
          console.log('ℹ️  No @Configuration classes found');
        }
      }
    } catch (error) {
      this.errors.push({
        type: 'configuration-error' as any,
        message: error instanceof Error ? error.message : 'Failed to process configuration classes',
        details: error
      });

      if (this.options.verbose) {
        console.error('❌ Configuration processing failed:', error);
      }
    }
  }

  private async findFunctionalComponents(): Promise<void> {
    if (this.options.verbose) {
      console.log('🔍 Finding React functional components with DI markers...');
    }

    const pattern = "/**/*.{ts,tsx}";

    // Add source files from all scan directories
    const scanDirs = this.options.scanDirs
    for (const dir of scanDirs) {
      this.project.addSourceFilesAtPaths(`${dir}${pattern}`);
    }

    if (this.options.verbose) {
      console.log(`📂 Scanned source files in ${scanDirs.join(', ')} with pattern: ${pattern}`);
      console.log(`🔍 Total source files: ${this.project.getSourceFiles().length}`);
    }

    const sourceFiles = this.project.getSourceFiles();

    for (const sourceFile of sourceFiles) {
      if (this.shouldSkipFile(sourceFile)) continue;
      
      if (this.options.verbose) {
        console.log(`🔍 Processing source file: ${sourceFile.getFilePath()}`);
      }

      // Find function declarations
      for (const func of sourceFile.getFunctions()) {
        const candidate = this.createFunctionCandidate(func, sourceFile);
        if (this.options.verbose) {
          console.log("Function", func.getName(), "isCandidate", !!candidate);
        }

        if (candidate) {
          this.transformationCandidates.push(candidate);
        }
      }

      // Find arrow functions in variable declarations
      for (const varStatement of sourceFile.getVariableStatements()) {
        for (const declaration of varStatement.getDeclarations()) {
          const initializer = declaration.getInitializer();
          if (initializer && Node.isArrowFunction(initializer)) {
            const candidate = this.createArrowFunctionCandidate(declaration, initializer, sourceFile);
            if (candidate) {
              this.transformationCandidates.push(candidate);
            }
          }
        }
      }
    }

    if (this.options.verbose) {
      console.log(`📋 Found ${this.transformationCandidates.length} functional component candidates:`, 
        this.transformationCandidates.map(it => it.metadata?.componentName));
    }
  }

  private createFunctionCandidate(
    func: FunctionDeclaration, 
    sourceFile: SourceFile
  ): TransformationCandidate | null {
    const funcName = func.getName();
    if (!funcName) {
      if (this.options.verbose) {
        console.warn(`⚠️  Skipping unnamed function in ${sourceFile.getFilePath()}`);
      }   
      return null;
    }

    if (!this.hasInjectMarkers(func.getParameters(), sourceFile)) {
      return null;
    }

    return {
      type: 'function',
      node: func,
      filePath: sourceFile.getFilePath(),
      sourceFile,
      metadata: {
        hasInjectMarkers: true,
        componentName: funcName,
        isReactComponent: this.isReactComponent(func)
      }
    };
  }

  private createArrowFunctionCandidate(
    declaration: VariableDeclaration,
    arrowFunc: ArrowFunction,
    sourceFile: SourceFile
  ): TransformationCandidate | null {
    const varName = declaration.getName();

    if (!this.hasInjectMarkers(arrowFunc.getParameters(), sourceFile)) {
      return null;
    }

    return {
      type: 'arrow-function',
      node: arrowFunc,
      filePath: sourceFile.getFilePath(),
      sourceFile,
      metadata: {
        hasInjectMarkers: true,
        componentName: varName,
        isReactComponent: this.isReactComponent(arrowFunc)
      }
    };
  }

  // NEW: Transform components using the transformation pipeline
  private async transformComponentsWithPipeline(): Promise<void> {
    if (this.options.verbose) {
      console.log('🔄 Transforming components using enhanced pipeline with parameter normalization...');
    }

    for (const candidate of this.transformationCandidates) {
      try {
        await this.transformSingleComponentWithPipeline(candidate);
      } catch (error) {
        this.errors.push({
          type: 'generation-error',
          message: `Failed to transform ${candidate.metadata?.componentName}: ${error instanceof Error ? error.message : 'Unknown error'}`,
          candidate
        });
      }
    }
  }

  // NEW: Enhanced single component transformation using pipeline
  private async transformSingleComponentWithPipeline(candidate: TransformationCandidate): Promise<void> {
    const componentName = candidate.metadata?.componentName || 'unknown';

    if (this.options.verbose) {
      console.log(`🔄 Pipeline transform: ${componentName} (${candidate.type})`);
    }

    // Step 1: Extract dependencies using shared logic
    let dependencies: any[] = [];

    if (candidate.type === 'function' && Node.isFunctionDeclaration(candidate.node)) {
      dependencies = this.dependencyExtractor.extractFromFunctionParameter(
        candidate.node,
        candidate.sourceFile
      );
    } else if (candidate.type === 'arrow-function' && Node.isArrowFunction(candidate.node)) {
      dependencies = this.dependencyExtractor.extractFromArrowFunction(
        candidate.node,
        candidate.sourceFile
      );
    }

    if (dependencies.length === 0) {
      if (this.options.verbose) {
        console.log(`⚠️  No dependencies found for ${componentName}`);
      }
      return;
    }

    // Step 2: Add DI imports using import manager
    this.importManager.ensureDIImports(candidate.sourceFile);

    // Step 3: NEW - Use the transformation pipeline for complete transformation
    if (candidate.type === 'function' && Node.isFunctionDeclaration(candidate.node)) {
      await this.transformationPipeline.transformComponent(
        candidate.node,
        dependencies,
        candidate.sourceFile
      );
    } else if (candidate.type === 'arrow-function' && Node.isArrowFunction(candidate.node)) {
      await this.transformationPipeline.transformComponent(
        candidate.node,
        dependencies,
        candidate.sourceFile
      );
    }

    // Step 4: Mark as transformed
    this.transformedFiles.set(candidate.filePath, candidate.sourceFile.getFullText());
    this.transformationCount++;

    if (this.options.verbose) {
      console.log(`✅ Pipeline transformed ${componentName} with ${dependencies.length} dependencies`);
      dependencies.forEach(dep => {
        const status = dep.resolvedImplementation ? '✅' : (dep.isOptional ? '⚠️' : '❌');
        console.log(`    ${status} ${dep.serviceKey}: ${dep.interfaceType}`);
      });
    }
  }

  private async registerDiscoveredServices(): Promise<void> {
    if (this.options.verbose) {
      console.log('📝 Registering discovered services...');
    }

    const implementations = this.interfaceResolver.getInterfaceImplementations();
    this.serviceRegistry.registerServices(Array.from(implementations.values()), new Map());

    const validation = this.serviceRegistry.validateRegistry();
    if (!validation.isValid) {
      validation.errors.forEach(error => {
        this.errors.push({
          type: 'validation-error',
          message: error
        });
      });
    }

    validation.warnings.forEach(warning => {
      this.warnings.push({
        type: 'performance',
        message: warning
      });
    });
  }

  private shouldSkipFile(sourceFile: SourceFile): boolean {
    const filePath = sourceFile.getFilePath();
    const shouldSkip = filePath.includes('generated') || 
                     filePath.includes('node_modules') ||
                     filePath.includes('.d.ts') ||
                     filePath.includes('.tdi2');
    
    if (this.options.verbose && shouldSkip) {
      console.log(`🔍 Skipping file due to ignore pattern: ${filePath}`);
    }
    return shouldSkip;
  }

  private hasInjectMarkers(parameters: ParameterDeclaration[], sourceFile: SourceFile): boolean {
    if (parameters.length === 0) return false;

    const firstParam = parameters[0];
    const typeNode = firstParam.getTypeNode();
    if (!typeNode) return false;

    return new DiInjectMarkers().hasInjectMarkersRecursive(typeNode, sourceFile);
  }
 
  private isReactComponent(node: FunctionDeclaration | ArrowFunction): boolean {
    const body = Node.isFunctionDeclaration(node) ? node.getBody() : node.getBody();
    if (!body) return false;

    const bodyText = body.getText();
    return bodyText.includes('return') && (
      bodyText.includes('<') || 
      bodyText.includes('React.createElement') ||
      bodyText.includes('jsx')
    );
  }

  // NEW: Enhanced logging with pipeline statistics
  private logTransformationStatistics(): void {
    try {
      if (this.interfaceResolver && typeof this.interfaceResolver.getInterfaceImplementations === 'function') {
        const implementations = this.interfaceResolver.getInterfaceImplementations();
        if (implementations instanceof Map && implementations.size > 0) {
          console.log('\n📋 Available Interface Implementations:');
          let count = 0;
          for (const [key, impl] of implementations) {
            if (count < 10) {
              console.log(`  ${impl.interfaceName} -> ${impl.implementationClass}`);
              count++;
            }
          }
          if (implementations.size > 10) {
            console.log(`  ... and ${implementations.size - 10} more`);
          }
        }
      }

      // Log pipeline-specific statistics
      console.log('\n🔧 Transformation Pipeline Statistics:');
      console.log(`  📝 Functions normalized: ${this.transformationCount}`);
      console.log(`  📁 Files transformed: ${this.transformedFiles.size}`);
      console.log(`  ⚠️  Warnings: ${this.warnings.length}`);
      console.log(`  ❌ Errors: ${this.errors.length}`);

    } catch (error) {
      if (this.options.verbose) {
        console.warn('⚠️  Error accessing transformation statistics:', error);
      }
    }
  }

  private createTransformationResult(startTime: number, endTime: number): TransformationResult {
    const successful = this.transformedFiles.size;
    const failed = this.errors.filter(e => e.candidate).length;
    const resolutionStats = this.getResolutionStatistics();

    const summary: TransformationSummary = {
      totalCandidates: this.transformationCandidates.length,
      successfulTransformations: successful,
      failedTransformations: failed,
      skippedTransformations: this.transformationCandidates.length - successful - failed,
      dependenciesResolved: resolutionStats.successfulResolutions,
      dependenciesUnresolved: resolutionStats.failedResolutions,
      byType: {
        class: 0,
        function: this.transformationCandidates.filter(c => c.type === 'function').length,
        arrowFunction: this.transformationCandidates.filter(c => c.type === 'arrow-function').length
      },
      byResolutionStrategy: resolutionStats.byStrategy as any,
      performance: {
        startTime,
        endTime,
        duration: endTime - startTime
      }
    };

    return {
      transformedFiles: this.transformedFiles as any,
      summary,
      errors: this.errors,
      warnings: this.warnings
    };
  }

  private getResolutionStatistics(): any {
    const implementations = this.interfaceResolver.getInterfaceImplementations();
    const dependencies = this.interfaceResolver.getServiceDependencies();

    let successfulResolutions = 0;
    let failedResolutions = 0;
    const byStrategy: Record<string, number> = {
      interface: 0,
      inheritance: 0,
      state: 0,
      class: 0,
      notFound: 0
    };

    for (const [, impl] of implementations) {
      successfulResolutions++;
      if (impl.isStateBased) byStrategy.state++;
      else if (impl.isInheritanceBased) byStrategy.inheritance++;
      else if (impl.isClassBased) byStrategy.class++;
      else byStrategy.interface++;
    }

    for (const candidate of this.transformationCandidates) {
      failedResolutions += this.warnings.filter(w => 
        w.type === 'optional-missing' && w.message.includes('implementation')
      ).length;
    }

    return {
      successfulResolutions,
      failedResolutions,
      byStrategy
    };
  }

  // Public API methods - enhanced with pipeline information

  getTransformationSummary(): { 
    count: number; 
    functions: string[]; 
    transformedFiles: string[];
    resolvedDependencies: number;
    pipelineEnabled: boolean;
    normalizationPerformed: boolean;
  } {
    let resolvedDependencies = 0;
    
    try {
      if (this.interfaceResolver && typeof this.interfaceResolver.getInterfaceImplementations === 'function') {
        const implementations = this.interfaceResolver.getInterfaceImplementations();
        if (implementations instanceof Map) {
          resolvedDependencies = implementations.size;
        }
      }
    } catch (error) {
      if (this.options.verbose) {
        console.warn('⚠️  Error getting resolved dependencies count:', error);
      }
    }
    
    return {
      count: this.transformationCount,
      functions: this.transformationCandidates.map(c => c.metadata?.componentName || 'unknown'),
      transformedFiles: Array.from(this.transformedFiles.keys()),
      resolvedDependencies,
      pipelineEnabled: true, // NEW: Indicates pipeline is being used
      normalizationPerformed: this.transformationCount > 0 // NEW: Indicates if normalization happened
    };
  }

  // Enhanced debug methods using shared logic and pipeline information
  async getDebugInfo(): Promise<any> {
    try {
      const implementations = this.interfaceResolver.getInterfaceImplementations();
      const dependencies = this.interfaceResolver.getServiceDependencies();
      const validation = this.interfaceResolver.validateDependencies();
      const registryConfig = this.serviceRegistry.getConfiguration();

      return {
        configHash: this.configManager.getConfigHash(),
        implementations: Array.from(implementations.entries()),
        dependencies: Array.from(dependencies.entries()),
        validation,
        registryStats: this.serviceRegistry.validateRegistry().stats,
        registryConfig,
        transformationCandidates: this.transformationCandidates.length,
        transformedFiles: this.transformedFiles.size,
        errors: this.errors,
        warnings: this.warnings,
        // NEW: Pipeline-specific debug info
        pipelineInfo: {
          enabled: true,
          normalizationEnabled: true,
          fallbacksEnabled: true,
          transformationCount: this.transformationCount
        },
        timestamp: new Date().toISOString()
      };
    } catch (error) {
      return {
        configHash: this.configManager.getConfigHash(),
        error: error instanceof Error ? error.message : 'Unknown error',
        pipelineInfo: { enabled: true, error: true },
        timestamp: new Date().toISOString()
      };
    }
  }

  async validateConfiguration(): Promise<boolean> {
    try {
      const interfaceValidation = this.interfaceResolver.validateDependencies();
      const registryValidation = this.serviceRegistry.validateRegistry();
      
      return interfaceValidation.isValid && registryValidation.isValid;
    } catch (error) {
      if (this.options.verbose) {
        console.error('❌ Configuration validation failed:', error);
      }
      return false;
    }
  }

  // Expose additional configuration options
  getConfigManager(): ConfigManager {
    return this.configManager;
  }

  getInterfaceResolver(): IntegratedInterfaceResolver {
    return this.interfaceResolver;
  }

  getServiceRegistry(): SharedServiceRegistry {
    return this.serviceRegistry;
  }

  getTypeResolver(): SharedTypeResolver {
    return this.typeResolver;
  }

  // NEW: Access to transformation pipeline
  getTransformationPipeline(): TransformationPipeline {
    return this.transformationPipeline;
  }
}<|MERGE_RESOLUTION|>--- conflicted
+++ resolved
@@ -86,10 +86,6 @@
     }
 
     this.options = {
-<<<<<<< HEAD
-      srcDir: './src',
-=======
->>>>>>> 65ba9a51
       outputDir: './src/generated',
       verbose:  false,
       enableInterfaceResolution: true,
@@ -97,14 +93,9 @@
       enableStateDI: true,
       customSuffix: undefined,
       generateDebugFiles: false,
-<<<<<<< HEAD
-      ...options
-    };
-=======
       ...options,
       scanDirs: options.scanDirs
     } as any;
->>>>>>> 65ba9a51
 
     this.project = new Project({
       tsConfigFilePath: './tsconfig.json',
